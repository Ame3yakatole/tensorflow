# Copyright 2016 The TensorFlow Authors. All Rights Reserved.
#
# Licensed under the Apache License, Version 2.0 (the "License");
# you may not use this file except in compliance with the License.
# You may obtain a copy of the License at
#
#     http://www.apache.org/licenses/LICENSE-2.0
#
# Unless required by applicable law or agreed to in writing, software
# distributed under the License is distributed on an "AS IS" BASIS,
# WITHOUT WARRANTIES OR CONDITIONS OF ANY KIND, either express or implied.
# See the License for the specific language governing permissions and
# limitations under the License.
# ==============================================================================
"""Implementation of tf.metrics module."""

from __future__ import absolute_import
from __future__ import division
from __future__ import print_function

from tensorflow.python.eager import context
from tensorflow.python.framework import dtypes
from tensorflow.python.framework import ops
from tensorflow.python.framework import sparse_tensor
from tensorflow.python.ops import array_ops
from tensorflow.python.ops import check_ops
from tensorflow.python.ops import confusion_matrix
from tensorflow.python.ops import control_flow_ops
from tensorflow.python.ops import math_ops
from tensorflow.python.ops import nn
from tensorflow.python.ops import sets
from tensorflow.python.ops import sparse_ops
from tensorflow.python.ops import state_ops
from tensorflow.python.ops import variable_scope
from tensorflow.python.ops import weights_broadcast_ops
from tensorflow.python.util.deprecation import deprecated


def metric_variable(shape, dtype, validate_shape=True, name=None):
  """Create variable in `GraphKeys.(LOCAL|METRIC_VARIABLES`) collections."""

  return variable_scope.variable(
      lambda: array_ops.zeros(shape, dtype),
      trainable=False,
      collections=[
          ops.GraphKeys.LOCAL_VARIABLES, ops.GraphKeys.METRIC_VARIABLES
      ],
      validate_shape=validate_shape,
      name=name)


def _remove_squeezable_dimensions(predictions, labels, weights):
  """Squeeze or expand last dim if needed.

  Squeezes last dim of `predictions` or `labels` if their rank differs by 1
  (using confusion_matrix.remove_squeezable_dimensions).
  Squeezes or expands last dim of `weights` if its rank differs by 1 from the
  new rank of `predictions`.

  If `weights` is scalar, it is kept scalar.

  This will use static shape if available. Otherwise, it will add graph
  operations, which could result in a performance hit.

  Args:
    predictions: Predicted values, a `Tensor` of arbitrary dimensions.
    labels: Optional label `Tensor` whose dimensions match `predictions`.
    weights: Optional weight scalar or `Tensor` whose dimensions match
      `predictions`.

  Returns:
    Tuple of `predictions`, `labels` and `weights`. Each of them possibly has
    the last dimension squeezed, `weights` could be extended by one dimension.
  """
  predictions = ops.convert_to_tensor(predictions)
  if labels is not None:
    labels, predictions = confusion_matrix.remove_squeezable_dimensions(
        labels, predictions)
    predictions.get_shape().assert_is_compatible_with(labels.get_shape())

  if weights is None:
    return predictions, labels, None

  weights = ops.convert_to_tensor(weights)
  weights_shape = weights.get_shape()
  weights_rank = weights_shape.ndims
  if weights_rank == 0:
    return predictions, labels, weights

  predictions_shape = predictions.get_shape()
  predictions_rank = predictions_shape.ndims
  if (predictions_rank is not None) and (weights_rank is not None):
    # Use static rank.
    if weights_rank - predictions_rank == 1:
      weights = array_ops.squeeze(weights, [-1])
    elif predictions_rank - weights_rank == 1:
      weights = array_ops.expand_dims(weights, [-1])
  else:
    # Use dynamic rank.
    weights_rank_tensor = array_ops.rank(weights)
    rank_diff = weights_rank_tensor - array_ops.rank(predictions)
    def _maybe_expand_weights():
      return control_flow_ops.cond(
          math_ops.equal(rank_diff, -1),
          lambda: array_ops.expand_dims(weights, [-1]),
          lambda: weights)
    # Don't attempt squeeze if it will fail based on static check.
    if ((weights_rank is not None) and
        (not weights_shape.dims[-1].is_compatible_with(1))):
      maybe_squeeze_weights = lambda: weights
    else:
      maybe_squeeze_weights = lambda: array_ops.squeeze(weights, [-1])
    def _maybe_adjust_weights():
      return control_flow_ops.cond(
          math_ops.equal(rank_diff, 1),
          maybe_squeeze_weights,
          _maybe_expand_weights)
    # If weights are scalar, do nothing. Otherwise, try to add or remove a
    # dimension to match predictions.
    weights = control_flow_ops.cond(
        math_ops.equal(weights_rank_tensor, 0),
        lambda: weights, _maybe_adjust_weights)
  return predictions, labels, weights


def _maybe_expand_labels(labels, predictions):
  """If necessary, expand `labels` along last dimension to match `predictions`.

  Args:
    labels: `Tensor` or `SparseTensor` with shape
      [D1, ... DN, num_labels] or [D1, ... DN]. The latter implies
      num_labels=1, in which case the result is an expanded `labels` with shape
      [D1, ... DN, 1].
    predictions: `Tensor` with shape [D1, ... DN, num_classes].

  Returns:
    `labels` with the same rank as `predictions`.

  Raises:
    ValueError: if `labels` has invalid shape.
  """
  with ops.name_scope(None, 'expand_labels', (labels, predictions)) as scope:
    labels = sparse_tensor.convert_to_tensor_or_sparse_tensor(labels)

    # If sparse, expand sparse shape.
    if isinstance(labels, sparse_tensor.SparseTensor):
      return control_flow_ops.cond(
          math_ops.equal(
              array_ops.rank(predictions),
              array_ops.size(labels.dense_shape) + 1),
          lambda: sparse_ops.sparse_reshape(  # pylint: disable=g-long-lambda
              labels,
              shape=array_ops.concat((labels.dense_shape, (1,)), 0),
              name=scope),
          lambda: labels)

    # Otherwise, try to use static shape.
    labels_rank = labels.get_shape().ndims
    if labels_rank is not None:
      predictions_rank = predictions.get_shape().ndims
      if predictions_rank is not None:
        if predictions_rank == labels_rank:
          return labels
        if predictions_rank == labels_rank + 1:
          return array_ops.expand_dims(labels, -1, name=scope)
        raise ValueError(
            'Unexpected labels shape %s for predictions shape %s.' % (
                labels.get_shape(), predictions.get_shape()))

    # Otherwise, use dynamic shape.
    return control_flow_ops.cond(
        math_ops.equal(array_ops.rank(predictions), array_ops.rank(labels) + 1),
        lambda: array_ops.expand_dims(labels, -1, name=scope),
        lambda: labels)


def _safe_div(numerator, denominator, name):
  """Divides two values, returning 0 if the denominator is <= 0.

  Args:
    numerator: A real `Tensor`.
    denominator: A real `Tensor`, with dtype matching `numerator`.
    name: Name for the returned op.

  Returns:
    0 if `denominator` <= 0, else `numerator` / `denominator`
  """
  return array_ops.where(
      math_ops.greater(denominator, 0),
      math_ops.truediv(numerator, denominator),
      0,
      name=name)


def _safe_scalar_div(numerator, denominator, name):
  """Divides two values, returning 0 if the denominator is 0.

  Args:
    numerator: A scalar `float64` `Tensor`.
    denominator: A scalar `float64` `Tensor`.
    name: Name for the returned op.

  Returns:
    0 if `denominator` == 0, else `numerator` / `denominator`
  """
  numerator.get_shape().with_rank_at_most(1)
  denominator.get_shape().with_rank_at_most(1)
  return control_flow_ops.cond(
      math_ops.equal(
          array_ops.constant(0.0, dtype=dtypes.float64), denominator),
      lambda: array_ops.constant(0.0, dtype=dtypes.float64),
      lambda: math_ops.div(numerator, denominator),
      name=name)


def _streaming_confusion_matrix(labels, predictions, num_classes, weights=None):
  """Calculate a streaming confusion matrix.

  Calculates a confusion matrix. For estimation over a stream of data,
  the function creates an  `update_op` operation.

  Args:
    labels: A `Tensor` of ground truth labels with shape [batch size] and of
      type `int32` or `int64`. The tensor will be flattened if its rank > 1.
    predictions: A `Tensor` of prediction results for semantic labels, whose
      shape is [batch size] and type `int32` or `int64`. The tensor will be
      flattened if its rank > 1.
    num_classes: The possible number of labels the prediction task can
      have. This value must be provided, since a confusion matrix of
      dimension = [num_classes, num_classes] will be allocated.
    weights: Optional `Tensor` whose rank is either 0, or the same rank as
      `labels`, and must be broadcastable to `labels` (i.e., all dimensions must
      be either `1`, or the same as the corresponding `labels` dimension).

  Returns:
    total_cm: A `Tensor` representing the confusion matrix.
    update_op: An operation that increments the confusion matrix.
  """
  # Local variable to accumulate the predictions in the confusion matrix.
  total_cm = metric_variable(
      [num_classes, num_classes], dtypes.float64, name='total_confusion_matrix')

  # Cast the type to int64 required by confusion_matrix_ops.
  predictions = math_ops.to_int64(predictions)
  labels = math_ops.to_int64(labels)
  num_classes = math_ops.to_int64(num_classes)

  # Flatten the input if its rank > 1.
  if predictions.get_shape().ndims > 1:
    predictions = array_ops.reshape(predictions, [-1])

  if labels.get_shape().ndims > 1:
    labels = array_ops.reshape(labels, [-1])

  if (weights is not None) and (weights.get_shape().ndims > 1):
    weights = array_ops.reshape(weights, [-1])

  # Accumulate the prediction to current confusion matrix.
  current_cm = confusion_matrix.confusion_matrix(
      labels, predictions, num_classes, weights=weights, dtype=dtypes.float64)
  update_op = state_ops.assign_add(total_cm, current_cm)
  return total_cm, update_op


def mean(values, weights=None, metrics_collections=None,
         updates_collections=None, name=None):
  """Computes the (weighted) mean of the given values.

  The `mean` function creates two local variables, `total` and `count`
  that are used to compute the average of `values`. This average is ultimately
  returned as `mean` which is an idempotent operation that simply divides
  `total` by `count`.

  For estimation of the metric over a stream of data, the function creates an
  `update_op` operation that updates these variables and returns the `mean`.
  `update_op` increments `total` with the reduced sum of the product of `values`
  and `weights`, and it increments `count` with the reduced sum of `weights`.

  If `weights` is `None`, weights default to 1. Use weights of 0 to mask values.

  Args:
    values: A `Tensor` of arbitrary dimensions.
    weights: Optional `Tensor` whose rank is either 0, or the same rank as
      `values`, and must be broadcastable to `values` (i.e., all dimensions must
      be either `1`, or the same as the corresponding `values` dimension).
    metrics_collections: An optional list of collections that `mean`
      should be added to.
    updates_collections: An optional list of collections that `update_op`
      should be added to.
    name: An optional variable_scope name.

  Returns:
    mean: A `Tensor` representing the current mean, the value of `total` divided
      by `count`.
    update_op: An operation that increments the `total` and `count` variables
      appropriately and whose value matches `mean_value`.

  Raises:
    ValueError: If `weights` is not `None` and its shape doesn't match `values`,
      or if either `metrics_collections` or `updates_collections` are not a list
      or tuple.
    RuntimeError: If eager execution is enabled.
  """
  if context.in_eager_mode():
    raise RuntimeError('tf.metrics.mean is not supported when eager execution '
                       'is enabled.')

  with variable_scope.variable_scope(name, 'mean', (values, weights)):
    values = math_ops.to_float(values)

    total = metric_variable([], dtypes.float32, name='total')
    count = metric_variable([], dtypes.float32, name='count')

    if weights is None:
      num_values = math_ops.to_float(array_ops.size(values))
    else:
      values, _, weights = _remove_squeezable_dimensions(
          predictions=values, labels=None, weights=weights)
      weights = weights_broadcast_ops.broadcast_weights(
          math_ops.to_float(weights), values)
      values = math_ops.multiply(values, weights)
      num_values = math_ops.reduce_sum(weights)

    update_total_op = state_ops.assign_add(total, math_ops.reduce_sum(values))
    with ops.control_dependencies([values]):
      update_count_op = state_ops.assign_add(count, num_values)

    mean_t = _safe_div(total, count, 'value')
    update_op = _safe_div(update_total_op, update_count_op, 'update_op')

    if metrics_collections:
      ops.add_to_collections(metrics_collections, mean_t)

    if updates_collections:
      ops.add_to_collections(updates_collections, update_op)

    return mean_t, update_op


def accuracy(labels, predictions, weights=None, metrics_collections=None,
             updates_collections=None, name=None):
  """Calculates how often `predictions` matches `labels`.

  The `accuracy` function creates two local variables, `total` and
  `count` that are used to compute the frequency with which `predictions`
  matches `labels`. This frequency is ultimately returned as `accuracy`: an
  idempotent operation that simply divides `total` by `count`.

  For estimation of the metric over a stream of data, the function creates an
  `update_op` operation that updates these variables and returns the `accuracy`.
  Internally, an `is_correct` operation computes a `Tensor` with elements 1.0
  where the corresponding elements of `predictions` and `labels` match and 0.0
  otherwise. Then `update_op` increments `total` with the reduced sum of the
  product of `weights` and `is_correct`, and it increments `count` with the
  reduced sum of `weights`.

  If `weights` is `None`, weights default to 1. Use weights of 0 to mask values.

  Args:
    labels: The ground truth values, a `Tensor` whose shape matches
      `predictions`.
    predictions: The predicted values, a `Tensor` of any shape.
    weights: Optional `Tensor` whose rank is either 0, or the same rank as
      `labels`, and must be broadcastable to `labels` (i.e., all dimensions must
      be either `1`, or the same as the corresponding `labels` dimension).
    metrics_collections: An optional list of collections that `accuracy` should
      be added to.
    updates_collections: An optional list of collections that `update_op` should
      be added to.
    name: An optional variable_scope name.

  Returns:
    accuracy: A `Tensor` representing the accuracy, the value of `total` divided
      by `count`.
    update_op: An operation that increments the `total` and `count` variables
      appropriately and whose value matches `accuracy`.

  Raises:
    ValueError: If `predictions` and `labels` have mismatched shapes, or if
      `weights` is not `None` and its shape doesn't match `predictions`, or if
      either `metrics_collections` or `updates_collections` are not a list or
      tuple.
    RuntimeError: If eager execution is enabled.
  """
  if context.in_eager_mode():
    raise RuntimeError('tf.metrics.accuracy is not supported when eager '
                       'execution is enabled.')

  predictions, labels, weights = _remove_squeezable_dimensions(
      predictions=predictions, labels=labels, weights=weights)
  predictions.get_shape().assert_is_compatible_with(labels.get_shape())
  if labels.dtype != predictions.dtype:
    predictions = math_ops.cast(predictions, labels.dtype)
  is_correct = math_ops.to_float(math_ops.equal(predictions, labels))
  return mean(is_correct, weights, metrics_collections,
              updates_collections, name or 'accuracy')


def _confusion_matrix_at_thresholds(
    labels, predictions, thresholds, weights=None, includes=None):
  """Computes true_positives, false_negatives, true_negatives, false_positives.

  This function creates up to four local variables, `true_positives`,
  `true_negatives`, `false_positives` and `false_negatives`.
  `true_positive[i]` is defined as the total weight of values in `predictions`
  above `thresholds[i]` whose corresponding entry in `labels` is `True`.
  `false_negatives[i]` is defined as the total weight of values in `predictions`
  at most `thresholds[i]` whose corresponding entry in `labels` is `True`.
  `true_negatives[i]` is defined as the total weight of values in `predictions`
  at most `thresholds[i]` whose corresponding entry in `labels` is `False`.
  `false_positives[i]` is defined as the total weight of values in `predictions`
  above `thresholds[i]` whose corresponding entry in `labels` is `False`.

  For estimation of these metrics over a stream of data, for each metric the
  function respectively creates an `update_op` operation that updates the
  variable and returns its value.

  If `weights` is `None`, weights default to 1. Use weights of 0 to mask values.

  Args:
    labels: A `Tensor` whose shape matches `predictions`. Will be cast to
      `bool`.
    predictions: A floating point `Tensor` of arbitrary shape and whose values
      are in the range `[0, 1]`.
    thresholds: A python list or tuple of float thresholds in `[0, 1]`.
    weights: Optional `Tensor` whose rank is either 0, or the same rank as
      `labels`, and must be broadcastable to `labels` (i.e., all dimensions must
      be either `1`, or the same as the corresponding `labels` dimension).
    includes: Tuple of keys to return, from 'tp', 'fn', 'tn', fp'. If `None`,
        default to all four.

  Returns:
    values: Dict of variables of shape `[len(thresholds)]`. Keys are from
        `includes`.
    update_ops: Dict of operations that increments the `values`. Keys are from
        `includes`.

  Raises:
    ValueError: If `predictions` and `labels` have mismatched shapes, or if
      `weights` is not `None` and its shape doesn't match `predictions`, or if
      `includes` contains invalid keys.
  """
  all_includes = ('tp', 'fn', 'tn', 'fp')
  if includes is None:
    includes = all_includes
  else:
    for include in includes:
      if include not in all_includes:
        raise ValueError('Invalid key: %s.' % include)

  with ops.control_dependencies([
      check_ops.assert_greater_equal(
          predictions,
          math_ops.cast(0.0, dtype=predictions.dtype),
          message='predictions must be in [0, 1]'),
      check_ops.assert_less_equal(
          predictions,
          math_ops.cast(1.0, dtype=predictions.dtype),
          message='predictions must be in [0, 1]')
  ]):
    predictions, labels, weights = _remove_squeezable_dimensions(
        predictions=math_ops.to_float(predictions),
        labels=math_ops.cast(labels, dtype=dtypes.bool),
        weights=weights)

  num_thresholds = len(thresholds)

  # Reshape predictions and labels.
  predictions_2d = array_ops.reshape(predictions, [-1, 1])
  labels_2d = array_ops.reshape(
      math_ops.cast(labels, dtype=dtypes.bool), [1, -1])

  # Use static shape if known.
  num_predictions = predictions_2d.get_shape().as_list()[0]

  # Otherwise use dynamic shape.
  if num_predictions is None:
    num_predictions = array_ops.shape(predictions_2d)[0]
  thresh_tiled = array_ops.tile(
      array_ops.expand_dims(array_ops.constant(thresholds), [1]),
      array_ops.stack([1, num_predictions]))

  # Tile the predictions after thresholding them across different thresholds.
  pred_is_pos = math_ops.greater(
      array_ops.tile(array_ops.transpose(predictions_2d), [num_thresholds, 1]),
      thresh_tiled)
  if ('fn' in includes) or ('tn' in includes):
    pred_is_neg = math_ops.logical_not(pred_is_pos)

  # Tile labels by number of thresholds
  label_is_pos = array_ops.tile(labels_2d, [num_thresholds, 1])
  if ('fp' in includes) or ('tn' in includes):
    label_is_neg = math_ops.logical_not(label_is_pos)

  if weights is not None:
    weights = weights_broadcast_ops.broadcast_weights(
        math_ops.to_float(weights), predictions)
    weights_tiled = array_ops.tile(array_ops.reshape(
        weights, [1, -1]), [num_thresholds, 1])
    thresh_tiled.get_shape().assert_is_compatible_with(
        weights_tiled.get_shape())
  else:
    weights_tiled = None

  values = {}
  update_ops = {}

  if 'tp' in includes:
    true_p = metric_variable(
        [num_thresholds], dtypes.float32, name='true_positives')
    is_true_positive = math_ops.to_float(
        math_ops.logical_and(label_is_pos, pred_is_pos))
    if weights_tiled is not None:
      is_true_positive *= weights_tiled
    update_ops['tp'] = state_ops.assign_add(
        true_p, math_ops.reduce_sum(is_true_positive, 1))
    values['tp'] = true_p

  if 'fn' in includes:
    false_n = metric_variable(
        [num_thresholds], dtypes.float32, name='false_negatives')
    is_false_negative = math_ops.to_float(
        math_ops.logical_and(label_is_pos, pred_is_neg))
    if weights_tiled is not None:
      is_false_negative *= weights_tiled
    update_ops['fn'] = state_ops.assign_add(
        false_n, math_ops.reduce_sum(is_false_negative, 1))
    values['fn'] = false_n

  if 'tn' in includes:
    true_n = metric_variable(
        [num_thresholds], dtypes.float32, name='true_negatives')
    is_true_negative = math_ops.to_float(
        math_ops.logical_and(label_is_neg, pred_is_neg))
    if weights_tiled is not None:
      is_true_negative *= weights_tiled
    update_ops['tn'] = state_ops.assign_add(
        true_n, math_ops.reduce_sum(is_true_negative, 1))
    values['tn'] = true_n

  if 'fp' in includes:
    false_p = metric_variable(
        [num_thresholds], dtypes.float32, name='false_positives')
    is_false_positive = math_ops.to_float(
        math_ops.logical_and(label_is_neg, pred_is_pos))
    if weights_tiled is not None:
      is_false_positive *= weights_tiled
    update_ops['fp'] = state_ops.assign_add(
        false_p, math_ops.reduce_sum(is_false_positive, 1))
    values['fp'] = false_p

  return values, update_ops


def auc(labels, predictions, weights=None, num_thresholds=200,
        metrics_collections=None, updates_collections=None,
        curve='ROC', name=None, summation_method='trapezoidal'):
  """Computes the approximate AUC via a Riemann sum.

  The `auc` function creates four local variables, `true_positives`,
  `true_negatives`, `false_positives` and `false_negatives` that are used to
  compute the AUC. To discretize the AUC curve, a linearly spaced set of
  thresholds is used to compute pairs of recall and precision values. The area
  under the ROC-curve is therefore computed using the height of the recall
  values by the false positive rate, while the area under the PR-curve is the
  computed using the height of the precision values by the recall.

  This value is ultimately returned as `auc`, an idempotent operation that
  computes the area under a discretized curve of precision versus recall values
  (computed using the aforementioned variables). The `num_thresholds` variable
  controls the degree of discretization with larger numbers of thresholds more
  closely approximating the true AUC. The quality of the approximation may vary
  dramatically depending on `num_thresholds`.

  For best results, `predictions` should be distributed approximately uniformly
  in the range [0, 1] and not peaked around 0 or 1. The quality of the AUC
  approximation may be poor if this is not the case. Setting `summation_method`
  to 'minoring' or 'majoring' can help quantify the error in the approximation
  by providing lower or upper bound estimate of the AUC.

  For estimation of the metric over a stream of data, the function creates an
  `update_op` operation that updates these variables and returns the `auc`.

  If `weights` is `None`, weights default to 1. Use weights of 0 to mask values.

  Args:
    labels: A `Tensor` whose shape matches `predictions`. Will be cast to
      `bool`.
    predictions: A floating point `Tensor` of arbitrary shape and whose values
      are in the range `[0, 1]`.
    weights: Optional `Tensor` whose rank is either 0, or the same rank as
      `labels`, and must be broadcastable to `labels` (i.e., all dimensions must
      be either `1`, or the same as the corresponding `labels` dimension).
    num_thresholds: The number of thresholds to use when discretizing the roc
      curve.
    metrics_collections: An optional list of collections that `auc` should be
      added to.
    updates_collections: An optional list of collections that `update_op` should
      be added to.
    curve: Specifies the name of the curve to be computed, 'ROC' [default] or
      'PR' for the Precision-Recall-curve.
    name: An optional variable_scope name.
    summation_method: Specifies the Riemann summation method used, 'trapezoidal'
      [default] that applies the trapezoidal rule, 'minoring' that applies
      left summation for increasing intervals and right summation for decreasing
      intervals or 'majoring' that applies the opposite.

  Returns:
    auc: A scalar `Tensor` representing the current area-under-curve.
    update_op: An operation that increments the `true_positives`,
      `true_negatives`, `false_positives` and `false_negatives` variables
      appropriately and whose value matches `auc`.

  Raises:
    ValueError: If `predictions` and `labels` have mismatched shapes, or if
      `weights` is not `None` and its shape doesn't match `predictions`, or if
      either `metrics_collections` or `updates_collections` are not a list or
      tuple.
    RuntimeError: If eager execution is enabled.
  """
  if context.in_eager_mode():
    raise RuntimeError('tf.metrics.auc is not supported when eager execution '
                       'is enabled.')

  with variable_scope.variable_scope(
      name, 'auc', (labels, predictions, weights)):
    if curve != 'ROC' and curve != 'PR':
      raise ValueError('curve must be either ROC or PR, %s unknown' %
                       (curve))
    kepsilon = 1e-7  # to account for floating point imprecisions
    thresholds = [(i + 1) * 1.0 / (num_thresholds - 1)
                  for i in range(num_thresholds-2)]
    thresholds = [0.0 - kepsilon] + thresholds + [1.0 + kepsilon]

    values, update_ops = _confusion_matrix_at_thresholds(
        labels, predictions, thresholds, weights)

    # Add epsilons to avoid dividing by 0.
    epsilon = 1.0e-6
    def compute_auc(tp, fn, tn, fp, name):
      """Computes the roc-auc or pr-auc based on confusion counts."""
      rec = math_ops.div(tp + epsilon, tp + fn + epsilon)
      if curve == 'ROC':
        fp_rate = math_ops.div(fp, fp + tn + epsilon)
        x = fp_rate
        y = rec
      else:  # curve == 'PR'.
        prec = math_ops.div(tp + epsilon, tp + fp + epsilon)
        x = rec
        y = prec
      if summation_method == 'trapezoidal':
        return math_ops.reduce_sum(
            math_ops.multiply(x[:num_thresholds - 1] - x[1:],
                              (y[:num_thresholds - 1] + y[1:]) / 2.),
            name=name)
      elif summation_method == 'minoring':
        return math_ops.reduce_sum(
            math_ops.multiply(x[:num_thresholds - 1] - x[1:],
                              math_ops.minimum(y[:num_thresholds - 1], y[1:])),
            name=name)
      elif summation_method == 'majoring':
        return math_ops.reduce_sum(
            math_ops.multiply(x[:num_thresholds - 1] - x[1:],
                              math_ops.maximum(y[:num_thresholds - 1], y[1:])),
            name=name)
      else:
        raise ValueError('Invalid summation_method: %s' % summation_method)

    # sum up the areas of all the trapeziums
    auc_value = compute_auc(
        values['tp'], values['fn'], values['tn'], values['fp'], 'value')
    update_op = compute_auc(
        update_ops['tp'], update_ops['fn'], update_ops['tn'], update_ops['fp'],
        'update_op')

    if metrics_collections:
      ops.add_to_collections(metrics_collections, auc_value)

    if updates_collections:
      ops.add_to_collections(updates_collections, update_op)

    return auc_value, update_op


def mean_absolute_error(labels, predictions, weights=None,
                        metrics_collections=None,
                        updates_collections=None,
                        name=None):
  """Computes the mean absolute error between the labels and predictions.

  The `mean_absolute_error` function creates two local variables,
  `total` and `count` that are used to compute the mean absolute error. This
  average is weighted by `weights`, and it is ultimately returned as
  `mean_absolute_error`: an idempotent operation that simply divides `total` by
  `count`.

  For estimation of the metric over a stream of data, the function creates an
  `update_op` operation that updates these variables and returns the
  `mean_absolute_error`. Internally, an `absolute_errors` operation computes the
  absolute value of the differences between `predictions` and `labels`. Then
  `update_op` increments `total` with the reduced sum of the product of
  `weights` and `absolute_errors`, and it increments `count` with the reduced
  sum of `weights`

  If `weights` is `None`, weights default to 1. Use weights of 0 to mask values.

  Args:
    labels: A `Tensor` of the same shape as `predictions`.
    predictions: A `Tensor` of arbitrary shape.
    weights: Optional `Tensor` whose rank is either 0, or the same rank as
      `labels`, and must be broadcastable to `labels` (i.e., all dimensions must
      be either `1`, or the same as the corresponding `labels` dimension).
    metrics_collections: An optional list of collections that
      `mean_absolute_error` should be added to.
    updates_collections: An optional list of collections that `update_op` should
      be added to.
    name: An optional variable_scope name.

  Returns:
    mean_absolute_error: A `Tensor` representing the current mean, the value of
      `total` divided by `count`.
    update_op: An operation that increments the `total` and `count` variables
      appropriately and whose value matches `mean_absolute_error`.

  Raises:
    ValueError: If `predictions` and `labels` have mismatched shapes, or if
      `weights` is not `None` and its shape doesn't match `predictions`, or if
      either `metrics_collections` or `updates_collections` are not a list or
      tuple.
    RuntimeError: If eager execution is enabled.
  """
  if context.in_eager_mode():
    raise RuntimeError('tf.metrics.mean_absolute_error is not supported '
                       'when eager execution is enabled.')

  predictions, labels, weights = _remove_squeezable_dimensions(
      predictions=predictions, labels=labels, weights=weights)
  absolute_errors = math_ops.abs(predictions - labels)
  return mean(absolute_errors, weights, metrics_collections,
              updates_collections, name or 'mean_absolute_error')


def mean_cosine_distance(labels, predictions, dim, weights=None,
                         metrics_collections=None,
                         updates_collections=None,
                         name=None):
  """Computes the cosine distance between the labels and predictions.

  The `mean_cosine_distance` function creates two local variables,
  `total` and `count` that are used to compute the average cosine distance
  between `predictions` and `labels`. This average is weighted by `weights`,
  and it is ultimately returned as `mean_distance`, which is an idempotent
  operation that simply divides `total` by `count`.

  For estimation of the metric over a stream of data, the function creates an
  `update_op` operation that updates these variables and returns the
  `mean_distance`.

  If `weights` is `None`, weights default to 1. Use weights of 0 to mask values.

  Args:
    labels: A `Tensor` of arbitrary shape.
    predictions: A `Tensor` of the same shape as `labels`.
    dim: The dimension along which the cosine distance is computed.
    weights: Optional `Tensor` whose rank is either 0, or the same rank as
      `labels`, and must be broadcastable to `labels` (i.e., all dimensions must
      be either `1`, or the same as the corresponding `labels` dimension). Also,
      dimension `dim` must be `1`.
    metrics_collections: An optional list of collections that the metric
      value variable should be added to.
    updates_collections: An optional list of collections that the metric update
      ops should be added to.
    name: An optional variable_scope name.

  Returns:
    mean_distance: A `Tensor` representing the current mean, the value of
      `total` divided by `count`.
    update_op: An operation that increments the `total` and `count` variables
      appropriately.

  Raises:
    ValueError: If `predictions` and `labels` have mismatched shapes, or if
      `weights` is not `None` and its shape doesn't match `predictions`, or if
      either `metrics_collections` or `updates_collections` are not a list or
      tuple.
    RuntimeError: If eager execution is enabled.
  """
  if context.in_eager_mode():
    raise RuntimeError('tf.metrics.mean_cosine_distance is not supported when '
                       'eager execution is enabled.')

  predictions, labels, weights = _remove_squeezable_dimensions(
      predictions=predictions, labels=labels, weights=weights)
  radial_diffs = math_ops.multiply(predictions, labels)
<<<<<<< HEAD
  radial_diffs = math_ops.reduce_sum(radial_diffs,
                                     reduction_indices=[dim,],
                                     keepdims=True)
=======
  radial_diffs = math_ops.reduce_sum(
      radial_diffs, reduction_indices=[
          dim,
      ], keepdims=True)
>>>>>>> c0b8a077
  mean_distance, update_op = mean(radial_diffs, weights,
                                  None,
                                  None,
                                  name or 'mean_cosine_distance')
  mean_distance = math_ops.subtract(1.0, mean_distance)
  update_op = math_ops.subtract(1.0, update_op)

  if metrics_collections:
    ops.add_to_collections(metrics_collections, mean_distance)

  if updates_collections:
    ops.add_to_collections(updates_collections, update_op)

  return mean_distance, update_op


def mean_per_class_accuracy(labels,
                            predictions,
                            num_classes,
                            weights=None,
                            metrics_collections=None,
                            updates_collections=None,
                            name=None):
  """Calculates the mean of the per-class accuracies.

  Calculates the accuracy for each class, then takes the mean of that.

  For estimation of the metric over a stream of data, the function creates an
  `update_op` operation that updates these variables and returns the
  `mean_accuracy`.

  If `weights` is `None`, weights default to 1. Use weights of 0 to mask values.

  Args:
    labels: A `Tensor` of ground truth labels with shape [batch size] and of
      type `int32` or `int64`. The tensor will be flattened if its rank > 1.
    predictions: A `Tensor` of prediction results for semantic labels, whose
      shape is [batch size] and type `int32` or `int64`. The tensor will be
      flattened if its rank > 1.
    num_classes: The possible number of labels the prediction task can
      have. This value must be provided, since a confusion matrix of
      dimension = [num_classes, num_classes] will be allocated.
    weights: Optional `Tensor` whose rank is either 0, or the same rank as
      `labels`, and must be broadcastable to `labels` (i.e., all dimensions must
      be either `1`, or the same as the corresponding `labels` dimension).
    metrics_collections: An optional list of collections that
      `mean_per_class_accuracy'
      should be added to.
    updates_collections: An optional list of collections `update_op` should be
      added to.
    name: An optional variable_scope name.

  Returns:
    mean_accuracy: A `Tensor` representing the mean per class accuracy.
    update_op: An operation that increments the confusion matrix.

  Raises:
    ValueError: If `predictions` and `labels` have mismatched shapes, or if
      `weights` is not `None` and its shape doesn't match `predictions`, or if
      either `metrics_collections` or `updates_collections` are not a list or
      tuple.
    RuntimeError: If eager execution is enabled.
  """
  if context.in_eager_mode():
    raise RuntimeError('tf.metrics.mean_per_class_accuracy is not supported '
                       'when eager execution is enabled.')

  with variable_scope.variable_scope(name, 'mean_accuracy',
                                     (predictions, labels, weights)):
    # Check if shape is compatible.
    predictions.get_shape().assert_is_compatible_with(labels.get_shape())

    total_cm, update_op = _streaming_confusion_matrix(
        labels, predictions, num_classes, weights=weights)

    def compute_mean_accuracy(name):
      """Compute the mean per class accuracy via the confusion matrix."""
      per_row_sum = math_ops.to_float(math_ops.reduce_sum(total_cm, 1))
      cm_diag = math_ops.to_float(array_ops.diag_part(total_cm))
      denominator = per_row_sum

      # If the value of the denominator is 0, set it to 1 to avoid
      # zero division.
      denominator = array_ops.where(
          math_ops.greater(denominator, 0), denominator,
          array_ops.ones_like(denominator))
      accuracies = math_ops.div(cm_diag, denominator)
      return math_ops.reduce_mean(accuracies, name=name)

    mean_accuracy_v = compute_mean_accuracy('mean_accuracy')

    if metrics_collections:
      ops.add_to_collections(metrics_collections, mean_accuracy_v)

    if updates_collections:
      ops.add_to_collections(updates_collections, update_op)

    return mean_accuracy_v, update_op


def mean_iou(labels,
             predictions,
             num_classes,
             weights=None,
             metrics_collections=None,
             updates_collections=None,
             name=None):
  """Calculate per-step mean Intersection-Over-Union (mIOU).

  Mean Intersection-Over-Union is a common evaluation metric for
  semantic image segmentation, which first computes the IOU for each
  semantic class and then computes the average over classes.
  IOU is defined as follows:
    IOU = true_positive / (true_positive + false_positive + false_negative).
  The predictions are accumulated in a confusion matrix, weighted by `weights`,
  and mIOU is then calculated from it.

  For estimation of the metric over a stream of data, the function creates an
  `update_op` operation that updates these variables and returns the `mean_iou`.

  If `weights` is `None`, weights default to 1. Use weights of 0 to mask values.

  Args:
    labels: A `Tensor` of ground truth labels with shape [batch size] and of
      type `int32` or `int64`. The tensor will be flattened if its rank > 1.
    predictions: A `Tensor` of prediction results for semantic labels, whose
      shape is [batch size] and type `int32` or `int64`. The tensor will be
      flattened if its rank > 1.
    num_classes: The possible number of labels the prediction task can
      have. This value must be provided, since a confusion matrix of
      dimension = [num_classes, num_classes] will be allocated.
    weights: Optional `Tensor` whose rank is either 0, or the same rank as
      `labels`, and must be broadcastable to `labels` (i.e., all dimensions must
      be either `1`, or the same as the corresponding `labels` dimension).
    metrics_collections: An optional list of collections that `mean_iou`
      should be added to.
    updates_collections: An optional list of collections `update_op` should be
      added to.
    name: An optional variable_scope name.

  Returns:
    mean_iou: A `Tensor` representing the mean intersection-over-union.
    update_op: An operation that increments the confusion matrix.

  Raises:
    ValueError: If `predictions` and `labels` have mismatched shapes, or if
      `weights` is not `None` and its shape doesn't match `predictions`, or if
      either `metrics_collections` or `updates_collections` are not a list or
      tuple.
    RuntimeError: If eager execution is enabled.
  """
  if context.in_eager_mode():
    raise RuntimeError('tf.metrics.mean_iou is not supported when '
                       'eager execution is enabled.')

  with variable_scope.variable_scope(
      name, 'mean_iou', (predictions, labels, weights)):
    # Check if shape is compatible.
    predictions.get_shape().assert_is_compatible_with(labels.get_shape())

    total_cm, update_op = _streaming_confusion_matrix(labels, predictions,
                                                      num_classes, weights)
    def compute_mean_iou(name):
      """Compute the mean intersection-over-union via the confusion matrix."""
      sum_over_row = math_ops.to_float(math_ops.reduce_sum(total_cm, 0))
      sum_over_col = math_ops.to_float(math_ops.reduce_sum(total_cm, 1))
      cm_diag = math_ops.to_float(array_ops.diag_part(total_cm))
      denominator = sum_over_row + sum_over_col - cm_diag

      # The mean is only computed over classes that appear in the
      # label or prediction tensor. If the denominator is 0, we need to
      # ignore the class.
      num_valid_entries = math_ops.reduce_sum(math_ops.cast(
          math_ops.not_equal(denominator, 0), dtype=dtypes.float32))

      # If the value of the denominator is 0, set it to 1 to avoid
      # zero division.
      denominator = array_ops.where(
          math_ops.greater(denominator, 0),
          denominator,
          array_ops.ones_like(denominator))
      iou = math_ops.div(cm_diag, denominator)

      # If the number of valid entries is 0 (no classes) we return 0.
      result = array_ops.where(
          math_ops.greater(num_valid_entries, 0),
          math_ops.reduce_sum(iou, name=name) / num_valid_entries,
          0)
      return result

    mean_iou_v = compute_mean_iou('mean_iou')

    if metrics_collections:
      ops.add_to_collections(metrics_collections, mean_iou_v)

    if updates_collections:
      ops.add_to_collections(updates_collections, update_op)

    return mean_iou_v, update_op


def mean_relative_error(labels, predictions, normalizer, weights=None,
                        metrics_collections=None,
                        updates_collections=None,
                        name=None):
  """Computes the mean relative error by normalizing with the given values.

  The `mean_relative_error` function creates two local variables,
  `total` and `count` that are used to compute the mean relative absolute error.
  This average is weighted by `weights`, and it is ultimately returned as
  `mean_relative_error`: an idempotent operation that simply divides `total` by
  `count`.

  For estimation of the metric over a stream of data, the function creates an
  `update_op` operation that updates these variables and returns the
  `mean_reative_error`. Internally, a `relative_errors` operation divides the
  absolute value of the differences between `predictions` and `labels` by the
  `normalizer`. Then `update_op` increments `total` with the reduced sum of the
  product of `weights` and `relative_errors`, and it increments `count` with the
  reduced sum of `weights`.

  If `weights` is `None`, weights default to 1. Use weights of 0 to mask values.

  Args:
    labels: A `Tensor` of the same shape as `predictions`.
    predictions: A `Tensor` of arbitrary shape.
    normalizer: A `Tensor` of the same shape as `predictions`.
    weights: Optional `Tensor` whose rank is either 0, or the same rank as
      `labels`, and must be broadcastable to `labels` (i.e., all dimensions must
      be either `1`, or the same as the corresponding `labels` dimension).
    metrics_collections: An optional list of collections that
      `mean_relative_error` should be added to.
    updates_collections: An optional list of collections that `update_op` should
      be added to.
    name: An optional variable_scope name.

  Returns:
    mean_relative_error: A `Tensor` representing the current mean, the value of
      `total` divided by `count`.
    update_op: An operation that increments the `total` and `count` variables
      appropriately and whose value matches `mean_relative_error`.

  Raises:
    ValueError: If `predictions` and `labels` have mismatched shapes, or if
      `weights` is not `None` and its shape doesn't match `predictions`, or if
      either `metrics_collections` or `updates_collections` are not a list or
      tuple.
    RuntimeError: If eager execution is enabled.
  """
  if context.in_eager_mode():
    raise RuntimeError('tf.metrics.mean_relative_error is not supported when '
                       'eager execution is enabled.')

  predictions, labels, weights = _remove_squeezable_dimensions(
      predictions=predictions, labels=labels, weights=weights)

  predictions, normalizer = confusion_matrix.remove_squeezable_dimensions(
      predictions, normalizer)
  predictions.get_shape().assert_is_compatible_with(normalizer.get_shape())
  relative_errors = array_ops.where(
      math_ops.equal(normalizer, 0.0),
      array_ops.zeros_like(labels),
      math_ops.div(math_ops.abs(labels - predictions), normalizer))
  return mean(relative_errors, weights, metrics_collections,
              updates_collections, name or 'mean_relative_error')


def mean_squared_error(labels, predictions, weights=None,
                       metrics_collections=None,
                       updates_collections=None,
                       name=None):
  """Computes the mean squared error between the labels and predictions.

  The `mean_squared_error` function creates two local variables,
  `total` and `count` that are used to compute the mean squared error.
  This average is weighted by `weights`, and it is ultimately returned as
  `mean_squared_error`: an idempotent operation that simply divides `total` by
  `count`.

  For estimation of the metric over a stream of data, the function creates an
  `update_op` operation that updates these variables and returns the
  `mean_squared_error`. Internally, a `squared_error` operation computes the
  element-wise square of the difference between `predictions` and `labels`. Then
  `update_op` increments `total` with the reduced sum of the product of
  `weights` and `squared_error`, and it increments `count` with the reduced sum
  of `weights`.

  If `weights` is `None`, weights default to 1. Use weights of 0 to mask values.

  Args:
    labels: A `Tensor` of the same shape as `predictions`.
    predictions: A `Tensor` of arbitrary shape.
    weights: Optional `Tensor` whose rank is either 0, or the same rank as
      `labels`, and must be broadcastable to `labels` (i.e., all dimensions must
      be either `1`, or the same as the corresponding `labels` dimension).
    metrics_collections: An optional list of collections that
      `mean_squared_error` should be added to.
    updates_collections: An optional list of collections that `update_op` should
      be added to.
    name: An optional variable_scope name.

  Returns:
    mean_squared_error: A `Tensor` representing the current mean, the value of
      `total` divided by `count`.
    update_op: An operation that increments the `total` and `count` variables
      appropriately and whose value matches `mean_squared_error`.

  Raises:
    ValueError: If `predictions` and `labels` have mismatched shapes, or if
      `weights` is not `None` and its shape doesn't match `predictions`, or if
      either `metrics_collections` or `updates_collections` are not a list or
      tuple.
    RuntimeError: If eager execution is enabled.
  """
  if context.in_eager_mode():
    raise RuntimeError('tf.metrics.mean_squared_error is not supported when '
                       'eager execution is enabled.')

  predictions, labels, weights = _remove_squeezable_dimensions(
      predictions=predictions, labels=labels, weights=weights)
  squared_error = math_ops.square(labels - predictions)
  return mean(squared_error, weights, metrics_collections,
              updates_collections, name or 'mean_squared_error')


def mean_tensor(values, weights=None, metrics_collections=None,
                updates_collections=None, name=None):
  """Computes the element-wise (weighted) mean of the given tensors.

  In contrast to the `mean` function which returns a scalar with the
  mean,  this function returns an average tensor with the same shape as the
  input tensors.

  The `mean_tensor` function creates two local variables,
  `total_tensor` and `count_tensor` that are used to compute the average of
  `values`. This average is ultimately returned as `mean` which is an idempotent
  operation that simply divides `total` by `count`.

  For estimation of the metric over a stream of data, the function creates an
  `update_op` operation that updates these variables and returns the `mean`.
  `update_op` increments `total` with the reduced sum of the product of `values`
  and `weights`, and it increments `count` with the reduced sum of `weights`.

  If `weights` is `None`, weights default to 1. Use weights of 0 to mask values.

  Args:
    values: A `Tensor` of arbitrary dimensions.
    weights: Optional `Tensor` whose rank is either 0, or the same rank as
      `values`, and must be broadcastable to `values` (i.e., all dimensions must
      be either `1`, or the same as the corresponding `values` dimension).
    metrics_collections: An optional list of collections that `mean`
      should be added to.
    updates_collections: An optional list of collections that `update_op`
      should be added to.
    name: An optional variable_scope name.

  Returns:
    mean: A float `Tensor` representing the current mean, the value of `total`
      divided by `count`.
    update_op: An operation that increments the `total` and `count` variables
      appropriately and whose value matches `mean_value`.

  Raises:
    ValueError: If `weights` is not `None` and its shape doesn't match `values`,
      or if either `metrics_collections` or `updates_collections` are not a list
      or tuple.
    RuntimeError: If eager execution is enabled.
  """
  if context.in_eager_mode():
    raise RuntimeError('tf.metrics.mean_tensor is not supported when '
                       'eager execution is enabled.')

  with variable_scope.variable_scope(name, 'mean', (values, weights)):
    values = math_ops.to_float(values)
    total = metric_variable(
        values.get_shape(), dtypes.float32, name='total_tensor')
    count = metric_variable(
        values.get_shape(), dtypes.float32, name='count_tensor')

    num_values = array_ops.ones_like(values)
    if weights is not None:
      values, _, weights = _remove_squeezable_dimensions(
          predictions=values, labels=None, weights=weights)
      weights = weights_broadcast_ops.broadcast_weights(
          math_ops.to_float(weights), values)
      values = math_ops.multiply(values, weights)
      num_values = math_ops.multiply(num_values, weights)

    update_total_op = state_ops.assign_add(total, values)
    with ops.control_dependencies([values]):
      update_count_op = state_ops.assign_add(count, num_values)

    def compute_mean(total, count, name):
      non_zero_count = math_ops.maximum(count,
                                        array_ops.ones_like(count),
                                        name=name)
      return math_ops.truediv(total, non_zero_count, name=name)

    mean_t = compute_mean(total, count, 'value')
    update_op = compute_mean(update_total_op, update_count_op, 'update_op')

    if metrics_collections:
      ops.add_to_collections(metrics_collections, mean_t)

    if updates_collections:
      ops.add_to_collections(updates_collections, update_op)

    return mean_t, update_op


def percentage_below(values, threshold, weights=None,
                     metrics_collections=None,
                     updates_collections=None,
                     name=None):
  """Computes the percentage of values less than the given threshold.

  The `percentage_below` function creates two local variables,
  `total` and `count` that are used to compute the percentage of `values` that
  fall below `threshold`. This rate is weighted by `weights`, and it is
  ultimately returned as `percentage` which is an idempotent operation that
  simply divides `total` by `count`.

  For estimation of the metric over a stream of data, the function creates an
  `update_op` operation that updates these variables and returns the
  `percentage`.

  If `weights` is `None`, weights default to 1. Use weights of 0 to mask values.

  Args:
    values: A numeric `Tensor` of arbitrary size.
    threshold: A scalar threshold.
    weights: Optional `Tensor` whose rank is either 0, or the same rank as
      `values`, and must be broadcastable to `values` (i.e., all dimensions must
      be either `1`, or the same as the corresponding `values` dimension).
    metrics_collections: An optional list of collections that the metric
      value variable should be added to.
    updates_collections: An optional list of collections that the metric update
      ops should be added to.
    name: An optional variable_scope name.

  Returns:
    percentage: A `Tensor` representing the current mean, the value of `total`
      divided by `count`.
    update_op: An operation that increments the `total` and `count` variables
      appropriately.

  Raises:
    ValueError: If `weights` is not `None` and its shape doesn't match `values`,
      or if either `metrics_collections` or `updates_collections` are not a list
      or tuple.
    RuntimeError: If eager execution is enabled.
  """
  if context.in_eager_mode():
    raise RuntimeError('tf.metrics.percentage_below is not supported when '
                       'eager execution is enabled.')

  is_below_threshold = math_ops.to_float(math_ops.less(values, threshold))
  return mean(is_below_threshold,
              weights,
              metrics_collections,
              updates_collections,
              name or 'percentage_below_threshold')


def _count_condition(values, weights=None, metrics_collections=None,
                     updates_collections=None):
  """Sums the weights of cases where the given values are True.

  If `weights` is `None`, weights default to 1. Use weights of 0 to mask values.

  Args:
    values: A `bool` `Tensor` of arbitrary size.
    weights: Optional `Tensor` whose rank is either 0, or the same rank as
      `values`, and must be broadcastable to `values` (i.e., all dimensions must
      be either `1`, or the same as the corresponding `values` dimension).
    metrics_collections: An optional list of collections that the metric
      value variable should be added to.
    updates_collections: An optional list of collections that the metric update
      ops should be added to.

  Returns:
    value_tensor: A `Tensor` representing the current value of the metric.
    update_op: An operation that accumulates the error from a batch of data.

  Raises:
    ValueError: If `weights` is not `None` and its shape doesn't match `values`,
      or if either `metrics_collections` or `updates_collections` are not a list
      or tuple.
  """
  check_ops.assert_type(values, dtypes.bool)
  count = metric_variable([], dtypes.float32, name='count')

  values = math_ops.to_float(values)
  if weights is not None:
    with ops.control_dependencies((
        check_ops.assert_rank_in(weights, (0, array_ops.rank(values))),)):
      weights = math_ops.to_float(weights)
      values = math_ops.multiply(values, weights)

  value_tensor = array_ops.identity(count)
  update_op = state_ops.assign_add(count, math_ops.reduce_sum(values))

  if metrics_collections:
    ops.add_to_collections(metrics_collections, value_tensor)

  if updates_collections:
    ops.add_to_collections(updates_collections, update_op)

  return value_tensor, update_op


def false_negatives(labels, predictions, weights=None,
                    metrics_collections=None,
                    updates_collections=None,
                    name=None):
  """Computes the total number of false negatives.

  If `weights` is `None`, weights default to 1. Use weights of 0 to mask values.

  Args:
    labels: The ground truth values, a `Tensor` whose dimensions must match
      `predictions`. Will be cast to `bool`.
    predictions: The predicted values, a `Tensor` of arbitrary dimensions. Will
      be cast to `bool`.
    weights: Optional `Tensor` whose rank is either 0, or the same rank as
      `labels`, and must be broadcastable to `labels` (i.e., all dimensions must
      be either `1`, or the same as the corresponding `labels` dimension).
    metrics_collections: An optional list of collections that the metric
      value variable should be added to.
    updates_collections: An optional list of collections that the metric update
      ops should be added to.
    name: An optional variable_scope name.

  Returns:
    value_tensor: A `Tensor` representing the current value of the metric.
    update_op: An operation that accumulates the error from a batch of data.

  Raises:
    ValueError: If `weights` is not `None` and its shape doesn't match `values`,
      or if either `metrics_collections` or `updates_collections` are not a list
      or tuple.
    RuntimeError: If eager execution is enabled.
  """
  if context.in_eager_mode():
    raise RuntimeError('tf.metrics.false_negatives is not supported when '
                       'eager execution is enabled.')

  with variable_scope.variable_scope(
      name, 'false_negatives', (predictions, labels, weights)):

    predictions, labels, weights = _remove_squeezable_dimensions(
        predictions=math_ops.cast(predictions, dtype=dtypes.bool),
        labels=math_ops.cast(labels, dtype=dtypes.bool),
        weights=weights)
    is_false_negative = math_ops.logical_and(math_ops.equal(labels, True),
                                             math_ops.equal(predictions, False))
    return _count_condition(is_false_negative, weights, metrics_collections,
                            updates_collections)


def false_negatives_at_thresholds(labels, predictions, thresholds, weights=None,
                                  metrics_collections=None,
                                  updates_collections=None,
                                  name=None):
  """Computes false negatives at provided threshold values.

  If `weights` is `None`, weights default to 1. Use weights of 0 to mask values.

  Args:
    labels: A `Tensor` whose shape matches `predictions`. Will be cast to
      `bool`.
    predictions: A floating point `Tensor` of arbitrary shape and whose values
      are in the range `[0, 1]`.
    thresholds: A python list or tuple of float thresholds in `[0, 1]`.
    weights: Optional `Tensor` whose rank is either 0, or the same rank as
      `labels`, and must be broadcastable to `labels` (i.e., all dimensions must
      be either `1`, or the same as the corresponding `labels` dimension).
    metrics_collections: An optional list of collections that `false_negatives`
      should be added to.
    updates_collections: An optional list of collections that `update_op` should
      be added to.
    name: An optional variable_scope name.

  Returns:
    false_negatives:  A float `Tensor` of shape `[len(thresholds)]`.
    update_op: An operation that updates the `false_negatives` variable and
      returns its current value.

  Raises:
    ValueError: If `predictions` and `labels` have mismatched shapes, or if
      `weights` is not `None` and its shape doesn't match `predictions`, or if
      either `metrics_collections` or `updates_collections` are not a list or
      tuple.
    RuntimeError: If eager execution is enabled.
  """
  if context.in_eager_mode():
    raise RuntimeError('tf.metrics.false_negatives_at_thresholds is not '
                       'supported when eager execution is enabled.')

  with variable_scope.variable_scope(name, 'false_negatives',
                                     (predictions, labels, weights)):
    values, update_ops = _confusion_matrix_at_thresholds(
        labels, predictions, thresholds, weights=weights, includes=('fn',))

    if metrics_collections:
      ops.add_to_collections(metrics_collections, values['fn'])

    if updates_collections:
      ops.add_to_collections(updates_collections, update_ops['fn'])

    return values['fn'], update_ops['fn']


def false_positives(labels, predictions, weights=None,
                    metrics_collections=None,
                    updates_collections=None,
                    name=None):
  """Sum the weights of false positives.

  If `weights` is `None`, weights default to 1. Use weights of 0 to mask values.

  Args:
    labels: The ground truth values, a `Tensor` whose dimensions must match
      `predictions`. Will be cast to `bool`.
    predictions: The predicted values, a `Tensor` of arbitrary dimensions. Will
      be cast to `bool`.
    weights: Optional `Tensor` whose rank is either 0, or the same rank as
      `labels`, and must be broadcastable to `labels` (i.e., all dimensions must
      be either `1`, or the same as the corresponding `labels` dimension).
    metrics_collections: An optional list of collections that the metric
      value variable should be added to.
    updates_collections: An optional list of collections that the metric update
      ops should be added to.
    name: An optional variable_scope name.

  Returns:
    value_tensor: A `Tensor` representing the current value of the metric.
    update_op: An operation that accumulates the error from a batch of data.

  Raises:
    ValueError: If `predictions` and `labels` have mismatched shapes, or if
      `weights` is not `None` and its shape doesn't match `predictions`, or if
      either `metrics_collections` or `updates_collections` are not a list or
      tuple.
    RuntimeError: If eager execution is enabled.
  """
  if context.in_eager_mode():
    raise RuntimeError('tf.metrics.false_positives is not supported when '
                       'eager execution is enabled.')

  with variable_scope.variable_scope(
      name, 'false_positives', (predictions, labels, weights)):

    predictions, labels, weights = _remove_squeezable_dimensions(
        predictions=math_ops.cast(predictions, dtype=dtypes.bool),
        labels=math_ops.cast(labels, dtype=dtypes.bool),
        weights=weights)
    is_false_positive = math_ops.logical_and(math_ops.equal(labels, False),
                                             math_ops.equal(predictions, True))
    return _count_condition(is_false_positive, weights, metrics_collections,
                            updates_collections)


def false_positives_at_thresholds(labels, predictions, thresholds, weights=None,
                                  metrics_collections=None,
                                  updates_collections=None,
                                  name=None):
  """Computes false positives at provided threshold values.

  If `weights` is `None`, weights default to 1. Use weights of 0 to mask values.

  Args:
    labels: A `Tensor` whose shape matches `predictions`. Will be cast to
      `bool`.
    predictions: A floating point `Tensor` of arbitrary shape and whose values
      are in the range `[0, 1]`.
    thresholds: A python list or tuple of float thresholds in `[0, 1]`.
    weights: Optional `Tensor` whose rank is either 0, or the same rank as
      `labels`, and must be broadcastable to `labels` (i.e., all dimensions must
      be either `1`, or the same as the corresponding `labels` dimension).
    metrics_collections: An optional list of collections that `false_positives`
      should be added to.
    updates_collections: An optional list of collections that `update_op` should
      be added to.
    name: An optional variable_scope name.

  Returns:
    false_positives:  A float `Tensor` of shape `[len(thresholds)]`.
    update_op: An operation that updates the `false_positives` variable and
      returns its current value.

  Raises:
    ValueError: If `predictions` and `labels` have mismatched shapes, or if
      `weights` is not `None` and its shape doesn't match `predictions`, or if
      either `metrics_collections` or `updates_collections` are not a list or
      tuple.
    RuntimeError: If eager execution is enabled.
  """
  if context.in_eager_mode():
    raise RuntimeError('tf.metrics.false_positives_at_thresholds is not '
                       'supported when eager execution is enabled.')

  with variable_scope.variable_scope(name, 'false_positives',
                                     (predictions, labels, weights)):
    values, update_ops = _confusion_matrix_at_thresholds(
        labels, predictions, thresholds, weights=weights, includes=('fp',))

    if metrics_collections:
      ops.add_to_collections(metrics_collections, values['fp'])

    if updates_collections:
      ops.add_to_collections(updates_collections, update_ops['fp'])

    return values['fp'], update_ops['fp']


def true_negatives(labels, predictions, weights=None,
                   metrics_collections=None,
                   updates_collections=None,
                   name=None):
  """Sum the weights of true_negatives.

  If `weights` is `None`, weights default to 1. Use weights of 0 to mask values.

  Args:
    labels: The ground truth values, a `Tensor` whose dimensions must match
      `predictions`. Will be cast to `bool`.
    predictions: The predicted values, a `Tensor` of arbitrary dimensions. Will
      be cast to `bool`.
    weights: Optional `Tensor` whose rank is either 0, or the same rank as
      `labels`, and must be broadcastable to `labels` (i.e., all dimensions must
      be either `1`, or the same as the corresponding `labels` dimension).
    metrics_collections: An optional list of collections that the metric
      value variable should be added to.
    updates_collections: An optional list of collections that the metric update
      ops should be added to.
    name: An optional variable_scope name.

  Returns:
    value_tensor: A `Tensor` representing the current value of the metric.
    update_op: An operation that accumulates the error from a batch of data.

  Raises:
    ValueError: If `predictions` and `labels` have mismatched shapes, or if
      `weights` is not `None` and its shape doesn't match `predictions`, or if
      either `metrics_collections` or `updates_collections` are not a list or
      tuple.
    RuntimeError: If eager execution is enabled.
  """
  if context.in_eager_mode():
    raise RuntimeError('tf.metrics.true_negatives is not '
                       'supported when eager execution is enabled.')

  with variable_scope.variable_scope(
      name, 'true_negatives', (predictions, labels, weights)):

    predictions, labels, weights = _remove_squeezable_dimensions(
        predictions=math_ops.cast(predictions, dtype=dtypes.bool),
        labels=math_ops.cast(labels, dtype=dtypes.bool),
        weights=weights)
    is_true_negative = math_ops.logical_and(math_ops.equal(labels, False),
                                            math_ops.equal(predictions, False))
    return _count_condition(is_true_negative, weights, metrics_collections,
                            updates_collections)


def true_negatives_at_thresholds(labels, predictions, thresholds, weights=None,
                                 metrics_collections=None,
                                 updates_collections=None,
                                 name=None):
  """Computes true negatives at provided threshold values.

  If `weights` is `None`, weights default to 1. Use weights of 0 to mask values.

  Args:
    labels: A `Tensor` whose shape matches `predictions`. Will be cast to
      `bool`.
    predictions: A floating point `Tensor` of arbitrary shape and whose values
      are in the range `[0, 1]`.
    thresholds: A python list or tuple of float thresholds in `[0, 1]`.
    weights: Optional `Tensor` whose rank is either 0, or the same rank as
      `labels`, and must be broadcastable to `labels` (i.e., all dimensions must
      be either `1`, or the same as the corresponding `labels` dimension).
    metrics_collections: An optional list of collections that `true_negatives`
      should be added to.
    updates_collections: An optional list of collections that `update_op` should
      be added to.
    name: An optional variable_scope name.

  Returns:
    true_negatives:  A float `Tensor` of shape `[len(thresholds)]`.
    update_op: An operation that updates the `true_negatives` variable and
      returns its current value.

  Raises:
    ValueError: If `predictions` and `labels` have mismatched shapes, or if
      `weights` is not `None` and its shape doesn't match `predictions`, or if
      either `metrics_collections` or `updates_collections` are not a list or
      tuple.
    RuntimeError: If eager execution is enabled.
  """
  if context.in_eager_mode():
    raise RuntimeError('tf.metrics.true_negatives_at_thresholds is not '
                       'supported when eager execution is enabled.')

  with variable_scope.variable_scope(name, 'true_negatives',
                                     (predictions, labels, weights)):
    values, update_ops = _confusion_matrix_at_thresholds(
        labels, predictions, thresholds, weights=weights, includes=('tn',))

    if metrics_collections:
      ops.add_to_collections(metrics_collections, values['tn'])

    if updates_collections:
      ops.add_to_collections(updates_collections, update_ops['tn'])

    return values['tn'], update_ops['tn']


def true_positives(labels, predictions, weights=None,
                   metrics_collections=None,
                   updates_collections=None,
                   name=None):
  """Sum the weights of true_positives.

  If `weights` is `None`, weights default to 1. Use weights of 0 to mask values.

  Args:
    labels: The ground truth values, a `Tensor` whose dimensions must match
      `predictions`. Will be cast to `bool`.
    predictions: The predicted values, a `Tensor` of arbitrary dimensions. Will
      be cast to `bool`.
    weights: Optional `Tensor` whose rank is either 0, or the same rank as
      `labels`, and must be broadcastable to `labels` (i.e., all dimensions must
      be either `1`, or the same as the corresponding `labels` dimension).
    metrics_collections: An optional list of collections that the metric
      value variable should be added to.
    updates_collections: An optional list of collections that the metric update
      ops should be added to.
    name: An optional variable_scope name.

  Returns:
    value_tensor: A `Tensor` representing the current value of the metric.
    update_op: An operation that accumulates the error from a batch of data.

  Raises:
    ValueError: If `predictions` and `labels` have mismatched shapes, or if
      `weights` is not `None` and its shape doesn't match `predictions`, or if
      either `metrics_collections` or `updates_collections` are not a list or
      tuple.
    RuntimeError: If eager execution is enabled.
  """
  if context.in_eager_mode():
    raise RuntimeError('tf.metrics.true_positives is not '
                       'supported when eager execution is enabled.')

  with variable_scope.variable_scope(
      name, 'true_positives', (predictions, labels, weights)):

    predictions, labels, weights = _remove_squeezable_dimensions(
        predictions=math_ops.cast(predictions, dtype=dtypes.bool),
        labels=math_ops.cast(labels, dtype=dtypes.bool),
        weights=weights)
    is_true_positive = math_ops.logical_and(math_ops.equal(labels, True),
                                            math_ops.equal(predictions, True))
    return _count_condition(is_true_positive, weights, metrics_collections,
                            updates_collections)


def true_positives_at_thresholds(labels, predictions, thresholds, weights=None,
                                 metrics_collections=None,
                                 updates_collections=None,
                                 name=None):
  """Computes true positives at provided threshold values.

  If `weights` is `None`, weights default to 1. Use weights of 0 to mask values.

  Args:
    labels: A `Tensor` whose shape matches `predictions`. Will be cast to
      `bool`.
    predictions: A floating point `Tensor` of arbitrary shape and whose values
      are in the range `[0, 1]`.
    thresholds: A python list or tuple of float thresholds in `[0, 1]`.
    weights: Optional `Tensor` whose rank is either 0, or the same rank as
      `labels`, and must be broadcastable to `labels` (i.e., all dimensions must
      be either `1`, or the same as the corresponding `labels` dimension).
    metrics_collections: An optional list of collections that `true_positives`
      should be added to.
    updates_collections: An optional list of collections that `update_op` should
      be added to.
    name: An optional variable_scope name.

  Returns:
    true_positives:  A float `Tensor` of shape `[len(thresholds)]`.
    update_op: An operation that updates the `true_positives` variable and
      returns its current value.

  Raises:
    ValueError: If `predictions` and `labels` have mismatched shapes, or if
      `weights` is not `None` and its shape doesn't match `predictions`, or if
      either `metrics_collections` or `updates_collections` are not a list or
      tuple.
    RuntimeError: If eager execution is enabled.
  """
  if context.in_eager_mode():
    raise RuntimeError('tf.metrics.true_positives_at_thresholds is not '
                       'supported when eager execution is enabled.')

  with variable_scope.variable_scope(name, 'true_positives',
                                     (predictions, labels, weights)):
    values, update_ops = _confusion_matrix_at_thresholds(
        labels, predictions, thresholds, weights=weights, includes=('tp',))

    if metrics_collections:
      ops.add_to_collections(metrics_collections, values['tp'])

    if updates_collections:
      ops.add_to_collections(updates_collections, update_ops['tp'])

    return values['tp'], update_ops['tp']


def precision(labels, predictions, weights=None,
              metrics_collections=None, updates_collections=None,
              name=None):
  """Computes the precision of the predictions with respect to the labels.

  The `precision` function creates two local variables,
  `true_positives` and `false_positives`, that are used to compute the
  precision. This value is ultimately returned as `precision`, an idempotent
  operation that simply divides `true_positives` by the sum of `true_positives`
  and `false_positives`.

  For estimation of the metric over a stream of data, the function creates an
  `update_op` operation that updates these variables and returns the
  `precision`. `update_op` weights each prediction by the corresponding value in
  `weights`.

  If `weights` is `None`, weights default to 1. Use weights of 0 to mask values.

  Args:
    labels: The ground truth values, a `Tensor` whose dimensions must match
      `predictions`. Will be cast to `bool`.
    predictions: The predicted values, a `Tensor` of arbitrary dimensions. Will
      be cast to `bool`.
    weights: Optional `Tensor` whose rank is either 0, or the same rank as
      `labels`, and must be broadcastable to `labels` (i.e., all dimensions must
      be either `1`, or the same as the corresponding `labels` dimension).
    metrics_collections: An optional list of collections that `precision` should
      be added to.
    updates_collections: An optional list of collections that `update_op` should
      be added to.
    name: An optional variable_scope name.

  Returns:
    precision: Scalar float `Tensor` with the value of `true_positives`
      divided by the sum of `true_positives` and `false_positives`.
    update_op: `Operation` that increments `true_positives` and
      `false_positives` variables appropriately and whose value matches
      `precision`.

  Raises:
    ValueError: If `predictions` and `labels` have mismatched shapes, or if
      `weights` is not `None` and its shape doesn't match `predictions`, or if
      either `metrics_collections` or `updates_collections` are not a list or
      tuple.
    RuntimeError: If eager execution is enabled.
  """
  if context.in_eager_mode():
    raise RuntimeError('tf.metrics.precision is not '
                       'supported when eager execution is enabled.')

  with variable_scope.variable_scope(
      name, 'precision', (predictions, labels, weights)):

    predictions, labels, weights = _remove_squeezable_dimensions(
        predictions=math_ops.cast(predictions, dtype=dtypes.bool),
        labels=math_ops.cast(labels, dtype=dtypes.bool),
        weights=weights)

    true_p, true_positives_update_op = true_positives(
        labels, predictions, weights, metrics_collections=None,
        updates_collections=None, name=None)
    false_p, false_positives_update_op = false_positives(
        labels, predictions, weights, metrics_collections=None,
        updates_collections=None, name=None)

    def compute_precision(tp, fp, name):
      return array_ops.where(
          math_ops.greater(tp + fp, 0),
          math_ops.div(tp, tp + fp),
          0,
          name)

    p = compute_precision(true_p, false_p, 'value')
    update_op = compute_precision(
        true_positives_update_op, false_positives_update_op, 'update_op')

    if metrics_collections:
      ops.add_to_collections(metrics_collections, p)

    if updates_collections:
      ops.add_to_collections(updates_collections, update_op)

    return p, update_op


def precision_at_thresholds(labels, predictions, thresholds,
                            weights=None,
                            metrics_collections=None,
                            updates_collections=None, name=None):
  """Computes precision values for different `thresholds` on `predictions`.

  The `precision_at_thresholds` function creates four local variables,
  `true_positives`, `true_negatives`, `false_positives` and `false_negatives`
  for various values of thresholds. `precision[i]` is defined as the total
  weight of values in `predictions` above `thresholds[i]` whose corresponding
  entry in `labels` is `True`, divided by the total weight of values in
  `predictions` above `thresholds[i]` (`true_positives[i] / (true_positives[i] +
  false_positives[i])`).

  For estimation of the metric over a stream of data, the function creates an
  `update_op` operation that updates these variables and returns the
  `precision`.

  If `weights` is `None`, weights default to 1. Use weights of 0 to mask values.

  Args:
    labels: The ground truth values, a `Tensor` whose dimensions must match
      `predictions`. Will be cast to `bool`.
    predictions: A floating point `Tensor` of arbitrary shape and whose values
      are in the range `[0, 1]`.
    thresholds: A python list or tuple of float thresholds in `[0, 1]`.
    weights: Optional `Tensor` whose rank is either 0, or the same rank as
      `labels`, and must be broadcastable to `labels` (i.e., all dimensions must
      be either `1`, or the same as the corresponding `labels` dimension).
    metrics_collections: An optional list of collections that `auc` should be
      added to.
    updates_collections: An optional list of collections that `update_op` should
      be added to.
    name: An optional variable_scope name.

  Returns:
    precision: A float `Tensor` of shape `[len(thresholds)]`.
    update_op: An operation that increments the `true_positives`,
      `true_negatives`, `false_positives` and `false_negatives` variables that
      are used in the computation of `precision`.

  Raises:
    ValueError: If `predictions` and `labels` have mismatched shapes, or if
      `weights` is not `None` and its shape doesn't match `predictions`, or if
      either `metrics_collections` or `updates_collections` are not a list or
      tuple.
    RuntimeError: If eager execution is enabled.
  """
  if context.in_eager_mode():
    raise RuntimeError('tf.metrics.precision_at_thresholds is not '
                       'supported when eager execution is enabled.')

  with variable_scope.variable_scope(name, 'precision_at_thresholds',
                                     (predictions, labels, weights)):
    values, update_ops = _confusion_matrix_at_thresholds(
        labels, predictions, thresholds, weights, includes=('tp', 'fp'))

    # Avoid division by zero.
    epsilon = 1e-7
    def compute_precision(tp, fp, name):
      return math_ops.div(tp, epsilon + tp + fp, name='precision_' + name)

    prec = compute_precision(values['tp'], values['fp'], 'value')
    update_op = compute_precision(
        update_ops['tp'], update_ops['fp'], 'update_op')

    if metrics_collections:
      ops.add_to_collections(metrics_collections, prec)

    if updates_collections:
      ops.add_to_collections(updates_collections, update_op)

    return prec, update_op


def recall(labels, predictions, weights=None,
           metrics_collections=None, updates_collections=None,
           name=None):
  """Computes the recall of the predictions with respect to the labels.

  The `recall` function creates two local variables, `true_positives`
  and `false_negatives`, that are used to compute the recall. This value is
  ultimately returned as `recall`, an idempotent operation that simply divides
  `true_positives` by the sum of `true_positives`  and `false_negatives`.

  For estimation of the metric over a stream of data, the function creates an
  `update_op` that updates these variables and returns the `recall`. `update_op`
  weights each prediction by the corresponding value in `weights`.

  If `weights` is `None`, weights default to 1. Use weights of 0 to mask values.

  Args:
    labels: The ground truth values, a `Tensor` whose dimensions must match
      `predictions`. Will be cast to `bool`.
    predictions: The predicted values, a `Tensor` of arbitrary dimensions. Will
      be cast to `bool`.
    weights: Optional `Tensor` whose rank is either 0, or the same rank as
      `labels`, and must be broadcastable to `labels` (i.e., all dimensions must
      be either `1`, or the same as the corresponding `labels` dimension).
    metrics_collections: An optional list of collections that `recall` should
      be added to.
    updates_collections: An optional list of collections that `update_op` should
      be added to.
    name: An optional variable_scope name.

  Returns:
    recall: Scalar float `Tensor` with the value of `true_positives` divided
      by the sum of `true_positives` and `false_negatives`.
    update_op: `Operation` that increments `true_positives` and
      `false_negatives` variables appropriately and whose value matches
      `recall`.

  Raises:
    ValueError: If `predictions` and `labels` have mismatched shapes, or if
      `weights` is not `None` and its shape doesn't match `predictions`, or if
      either `metrics_collections` or `updates_collections` are not a list or
      tuple.
    RuntimeError: If eager execution is enabled.
  """
  if context.in_eager_mode():
    raise RuntimeError('tf.metrics.recall is not supported is not '
                       'supported when eager execution is enabled.')

  with variable_scope.variable_scope(
      name, 'recall', (predictions, labels, weights)):
    predictions, labels, weights = _remove_squeezable_dimensions(
        predictions=math_ops.cast(predictions, dtype=dtypes.bool),
        labels=math_ops.cast(labels, dtype=dtypes.bool),
        weights=weights)

    true_p, true_positives_update_op = true_positives(
        labels, predictions, weights, metrics_collections=None,
        updates_collections=None, name=None)
    false_n, false_negatives_update_op = false_negatives(
        labels, predictions, weights, metrics_collections=None,
        updates_collections=None, name=None)

    def compute_recall(true_p, false_n, name):
      return array_ops.where(
          math_ops.greater(true_p + false_n, 0),
          math_ops.div(true_p, true_p + false_n),
          0,
          name)

    rec = compute_recall(true_p, false_n, 'value')
    update_op = compute_recall(
        true_positives_update_op, false_negatives_update_op, 'update_op')

    if metrics_collections:
      ops.add_to_collections(metrics_collections, rec)

    if updates_collections:
      ops.add_to_collections(updates_collections, update_op)

    return rec, update_op


def _at_k_name(name, k=None, class_id=None):
  if k is not None:
    name = '%s_at_%d' % (name, k)
  else:
    name = '%s_at_k' % (name)
  if class_id is not None:
    name = '%s_class%d' % (name, class_id)
  return name


def _select_class_id(ids, selected_id):
  """Filter all but `selected_id` out of `ids`.

  Args:
    ids: `int64` `Tensor` or `SparseTensor` of IDs.
    selected_id: Int id to select.

  Returns:
    `SparseTensor` of same dimensions as `ids`. This contains only the entries
    equal to `selected_id`.
  """
  ids = sparse_tensor.convert_to_tensor_or_sparse_tensor(ids)
  if isinstance(ids, sparse_tensor.SparseTensor):
    return sparse_ops.sparse_retain(
        ids, math_ops.equal(ids.values, selected_id))

  # TODO(ptucker): Make this more efficient, maybe add a sparse version of
  # tf.equal and tf.reduce_any?

  # Shape of filled IDs is the same as `ids` with the last dim collapsed to 1.
  ids_shape = array_ops.shape(ids, out_type=dtypes.int64)
  ids_last_dim = array_ops.size(ids_shape) - 1
  filled_selected_id_shape = math_ops.reduced_shape(
      ids_shape, array_ops.reshape(ids_last_dim, [1]))

  # Intersect `ids` with the selected ID.
  filled_selected_id = array_ops.fill(
      filled_selected_id_shape, math_ops.to_int64(selected_id))
  result = sets.set_intersection(filled_selected_id, ids)
  return sparse_tensor.SparseTensor(
      indices=result.indices, values=result.values, dense_shape=ids_shape)


def _maybe_select_class_id(labels, predictions_idx, selected_id=None):
  """If class ID is specified, filter all other classes.

  Args:
    labels: `int64` `Tensor` or `SparseTensor` with shape
      [D1, ... DN, num_labels], where N >= 1 and num_labels is the number of
      target classes for the associated prediction. Commonly, N=1 and `labels`
      has shape [batch_size, num_labels]. [D1, ... DN] must match
      `predictions_idx`.
    predictions_idx: `int64` `Tensor` of class IDs, with shape [D1, ... DN, k]
      where N >= 1. Commonly, N=1 and `predictions_idx` has shape
      [batch size, k].
    selected_id: Int id to select.

  Returns:
    Tuple of `labels` and `predictions_idx`, possibly with classes removed.
  """
  if selected_id is None:
    return labels, predictions_idx
  return (_select_class_id(labels, selected_id),
          _select_class_id(predictions_idx, selected_id))


def _sparse_true_positive_at_k(labels,
                               predictions_idx,
                               class_id=None,
                               weights=None,
                               name=None):
  """Calculates true positives for recall@k and precision@k.

  If `class_id` is specified, calculate binary true positives for `class_id`
      only.
  If `class_id` is not specified, calculate metrics for `k` predicted vs
      `n` label classes, where `n` is the 2nd dimension of `labels_sparse`.

  Args:
    labels: `int64` `Tensor` or `SparseTensor` with shape
      [D1, ... DN, num_labels], where N >= 1 and num_labels is the number of
      target classes for the associated prediction. Commonly, N=1 and `labels`
      has shape [batch_size, num_labels]. [D1, ... DN] must match
      `predictions_idx`.
    predictions_idx: 1-D or higher `int64` `Tensor` with last dimension `k`,
      top `k` predicted classes. For rank `n`, the first `n-1` dimensions must
      match `labels`.
    class_id: Class for which we want binary metrics.
    weights: `Tensor` whose rank is either 0, or n-1, where n is the rank of
      `labels`. If the latter, it must be broadcastable to `labels` (i.e., all
      dimensions must be either `1`, or the same as the corresponding `labels`
      dimension).
    name: Name of operation.

  Returns:
    A [D1, ... DN] `Tensor` of true positive counts.
  """
  with ops.name_scope(
      name, 'true_positives', (predictions_idx, labels, weights)):
    labels, predictions_idx = _maybe_select_class_id(
        labels, predictions_idx, class_id)
    tp = sets.set_size(sets.set_intersection(predictions_idx, labels))
    tp = math_ops.to_double(tp)
    if weights is not None:
      with ops.control_dependencies((
          weights_broadcast_ops.assert_broadcastable(weights, tp),)):
        weights = math_ops.to_double(weights)
        tp = math_ops.multiply(tp, weights)
    return tp


def _streaming_sparse_true_positive_at_k(labels,
                                         predictions_idx,
                                         k=None,
                                         class_id=None,
                                         weights=None,
                                         name=None):
  """Calculates weighted per step true positives for recall@k and precision@k.

  If `class_id` is specified, calculate binary true positives for `class_id`
      only.
  If `class_id` is not specified, calculate metrics for `k` predicted vs
      `n` label classes, where `n` is the 2nd dimension of `labels`.

  If `weights` is `None`, weights default to 1. Use weights of 0 to mask values.

  Args:
    labels: `int64` `Tensor` or `SparseTensor` with shape
      [D1, ... DN, num_labels], where N >= 1 and num_labels is the number of
      target classes for the associated prediction. Commonly, N=1 and `labels`
      has shape [batch_size, num_labels]. [D1, ... DN] must match
      `predictions_idx`.
    predictions_idx: 1-D or higher `int64` `Tensor` with last dimension `k`,
      top `k` predicted classes. For rank `n`, the first `n-1` dimensions must
      match `labels`.
    k: Integer, k for @k metric. This is only used for default op name.
    class_id: Class for which we want binary metrics.
    weights: `Tensor` whose rank is either 0, or n-1, where n is the rank of
      `labels`. If the latter, it must be broadcastable to `labels` (i.e., all
      dimensions must be either `1`, or the same as the corresponding `labels`
      dimension).
    name: Name of new variable, and namespace for other dependent ops.

  Returns:
    A tuple of `Variable` and update `Operation`.

  Raises:
    ValueError: If `weights` is not `None` and has an incompatible shape.
  """
  with ops.name_scope(
      name, _at_k_name('true_positive', k, class_id=class_id),
      (predictions_idx, labels, weights)) as scope:
    tp = _sparse_true_positive_at_k(
        predictions_idx=predictions_idx, labels=labels, class_id=class_id,
        weights=weights)
    batch_total_tp = math_ops.to_double(math_ops.reduce_sum(tp))

    var = metric_variable([], dtypes.float64, name=scope)
    return var, state_ops.assign_add(var, batch_total_tp, name='update')


def _sparse_false_negative_at_k(labels,
                                predictions_idx,
                                class_id=None,
                                weights=None):
  """Calculates false negatives for recall@k.

  If `class_id` is specified, calculate binary true positives for `class_id`
      only.
  If `class_id` is not specified, calculate metrics for `k` predicted vs
      `n` label classes, where `n` is the 2nd dimension of `labels_sparse`.

  Args:
    labels: `int64` `Tensor` or `SparseTensor` with shape
      [D1, ... DN, num_labels], where N >= 1 and num_labels is the number of
      target classes for the associated prediction. Commonly, N=1 and `labels`
      has shape [batch_size, num_labels]. [D1, ... DN] must match
      `predictions_idx`.
    predictions_idx: 1-D or higher `int64` `Tensor` with last dimension `k`,
      top `k` predicted classes. For rank `n`, the first `n-1` dimensions must
      match `labels`.
    class_id: Class for which we want binary metrics.
    weights: `Tensor` whose rank is either 0, or n-1, where n is the rank of
      `labels`. If the latter, it must be broadcastable to `labels` (i.e., all
      dimensions must be either `1`, or the same as the corresponding `labels`
      dimension).

  Returns:
    A [D1, ... DN] `Tensor` of false negative counts.
  """
  with ops.name_scope(
      None, 'false_negatives', (predictions_idx, labels, weights)):
    labels, predictions_idx = _maybe_select_class_id(labels,
                                                     predictions_idx,
                                                     class_id)
    fn = sets.set_size(sets.set_difference(predictions_idx,
                                           labels,
                                           aminusb=False))
    fn = math_ops.to_double(fn)
    if weights is not None:
      with ops.control_dependencies((
          weights_broadcast_ops.assert_broadcastable(weights, fn),)):
        weights = math_ops.to_double(weights)
        fn = math_ops.multiply(fn, weights)
    return fn


def _streaming_sparse_false_negative_at_k(labels,
                                          predictions_idx,
                                          k,
                                          class_id=None,
                                          weights=None,
                                          name=None):
  """Calculates weighted per step false negatives for recall@k.

  If `class_id` is specified, calculate binary true positives for `class_id`
      only.
  If `class_id` is not specified, calculate metrics for `k` predicted vs
      `n` label classes, where `n` is the 2nd dimension of `labels`.

  If `weights` is `None`, weights default to 1. Use weights of 0 to mask values.

  Args:
    labels: `int64` `Tensor` or `SparseTensor` with shape
      [D1, ... DN, num_labels], where N >= 1 and num_labels is the number of
      target classes for the associated prediction. Commonly, N=1 and `labels`
      has shape [batch_size, num_labels]. [D1, ... DN] must match
      `predictions_idx`.
    predictions_idx: 1-D or higher `int64` `Tensor` with last dimension `k`,
      top `k` predicted classes. For rank `n`, the first `n-1` dimensions must
      match `labels`.
    k: Integer, k for @k metric. This is only used for default op name.
    class_id: Class for which we want binary metrics.
    weights: `Tensor` whose rank is either 0, or n-1, where n is the rank of
      `labels`. If the latter, it must be broadcastable to `labels` (i.e., all
      dimensions must be either `1`, or the same as the corresponding `labels`
      dimension).
    name: Name of new variable, and namespace for other dependent ops.

  Returns:
    A tuple of `Variable` and update `Operation`.

  Raises:
    ValueError: If `weights` is not `None` and has an incompatible shape.
  """
  with ops.name_scope(
      name, _at_k_name('false_negative', k, class_id=class_id),
      (predictions_idx, labels, weights)) as scope:
    fn = _sparse_false_negative_at_k(
        predictions_idx=predictions_idx, labels=labels, class_id=class_id,
        weights=weights)
    batch_total_fn = math_ops.to_double(math_ops.reduce_sum(fn))

    var = metric_variable([], dtypes.float64, name=scope)
    return var, state_ops.assign_add(var, batch_total_fn, name='update')


def recall_at_k(labels,
                predictions,
                k,
                class_id=None,
                weights=None,
                metrics_collections=None,
                updates_collections=None,
                name=None):
  """Computes recall@k of the predictions with respect to sparse labels.

  If `class_id` is specified, we calculate recall by considering only the
      entries in the batch for which `class_id` is in the label, and computing
      the fraction of them for which `class_id` is in the top-k `predictions`.
  If `class_id` is not specified, we'll calculate recall as how often on
      average a class among the labels of a batch entry is in the top-k
      `predictions`.

  `sparse_recall_at_k` creates two local variables,
  `true_positive_at_<k>` and `false_negative_at_<k>`, that are used to compute
  the recall_at_k frequency. This frequency is ultimately returned as
  `recall_at_<k>`: an idempotent operation that simply divides
  `true_positive_at_<k>` by total (`true_positive_at_<k>` +
  `false_negative_at_<k>`).

  For estimation of the metric over a stream of data, the function creates an
  `update_op` operation that updates these variables and returns the
  `recall_at_<k>`. Internally, a `top_k` operation computes a `Tensor`
  indicating the top `k` `predictions`. Set operations applied to `top_k` and
  `labels` calculate the true positives and false negatives weighted by
  `weights`. Then `update_op` increments `true_positive_at_<k>` and
  `false_negative_at_<k>` using these values.

  If `weights` is `None`, weights default to 1. Use weights of 0 to mask values.

  Args:
    labels: `int64` `Tensor` or `SparseTensor` with shape
      [D1, ... DN, num_labels] or [D1, ... DN], where the latter implies
      num_labels=1. N >= 1 and num_labels is the number of target classes for
      the associated prediction. Commonly, N=1 and `labels` has shape
      [batch_size, num_labels]. [D1, ... DN] must match `predictions`. Values
      should be in range [0, num_classes), where num_classes is the last
      dimension of `predictions`. Values outside this range always count
      towards `false_negative_at_<k>`.
    predictions: Float `Tensor` with shape [D1, ... DN, num_classes] where
      N >= 1. Commonly, N=1 and predictions has shape [batch size, num_classes].
      The final dimension contains the logit values for each class. [D1, ... DN]
      must match `labels`.
    k: Integer, k for @k metric.
    class_id: Integer class ID for which we want binary metrics. This should be
      in range [0, num_classes), where num_classes is the last dimension of
      `predictions`. If class_id is outside this range, the method returns NAN.
    weights: `Tensor` whose rank is either 0, or n-1, where n is the rank of
      `labels`. If the latter, it must be broadcastable to `labels` (i.e., all
      dimensions must be either `1`, or the same as the corresponding `labels`
      dimension).
    metrics_collections: An optional list of collections that values should
      be added to.
    updates_collections: An optional list of collections that updates should
      be added to.
    name: Name of new update operation, and namespace for other dependent ops.

  Returns:
    recall: Scalar `float64` `Tensor` with the value of `true_positives` divided
      by the sum of `true_positives` and `false_negatives`.
    update_op: `Operation` that increments `true_positives` and
      `false_negatives` variables appropriately, and whose value matches
      `recall`.

  Raises:
    ValueError: If `weights` is not `None` and its shape doesn't match
    `predictions`, or if either `metrics_collections` or `updates_collections`
    are not a list or tuple.
    RuntimeError: If eager execution is enabled.
  """
  if context.in_eager_mode():
    raise RuntimeError('tf.metrics.recall_at_k is not '
                       'supported when eager execution is enabled.')

  with ops.name_scope(
      name, _at_k_name('recall', k, class_id=class_id),
      (predictions, labels, weights)) as scope:
    _, top_k_idx = nn.top_k(predictions, k)
    return recall_at_top_k(
        labels=labels,
        predictions_idx=top_k_idx,
        k=k,
        class_id=class_id,
        weights=weights,
        metrics_collections=metrics_collections,
        updates_collections=updates_collections,
        name=scope)


def recall_at_top_k(labels,
                    predictions_idx,
                    k=None,
                    class_id=None,
                    weights=None,
                    metrics_collections=None,
                    updates_collections=None,
                    name=None):
  """Computes recall@k of top-k predictions with respect to sparse labels.

  Differs from `recall_at_k` in that predictions must be in the form of top `k`
  class indices, whereas `recall_at_k` expects logits. Refer to `recall_at_k`
  for more details.

  Args:
    labels: `int64` `Tensor` or `SparseTensor` with shape
      [D1, ... DN, num_labels] or [D1, ... DN], where the latter implies
      num_labels=1. N >= 1 and num_labels is the number of target classes for
      the associated prediction. Commonly, N=1 and `labels` has shape
      [batch_size, num_labels]. [D1, ... DN] must match `predictions`. Values
      should be in range [0, num_classes), where num_classes is the last
      dimension of `predictions`. Values outside this range always count
      towards `false_negative_at_<k>`.
    predictions_idx: Integer `Tensor` with shape [D1, ... DN, k] where N >= 1.
      Commonly, N=1 and predictions has shape [batch size, k]. The final
      dimension contains the top `k` predicted class indices. [D1, ... DN] must
      match `labels`.
    k: Integer, k for @k metric. Only used for the default op name.
    class_id: Integer class ID for which we want binary metrics. This should be
      in range [0, num_classes), where num_classes is the last dimension of
      `predictions`. If class_id is outside this range, the method returns NAN.
    weights: `Tensor` whose rank is either 0, or n-1, where n is the rank of
      `labels`. If the latter, it must be broadcastable to `labels` (i.e., all
      dimensions must be either `1`, or the same as the corresponding `labels`
      dimension).
    metrics_collections: An optional list of collections that values should
      be added to.
    updates_collections: An optional list of collections that updates should
      be added to.
    name: Name of new update operation, and namespace for other dependent ops.

  Returns:
    recall: Scalar `float64` `Tensor` with the value of `true_positives` divided
      by the sum of `true_positives` and `false_negatives`.
    update_op: `Operation` that increments `true_positives` and
      `false_negatives` variables appropriately, and whose value matches
      `recall`.

  Raises:
    ValueError: If `weights` is not `None` and its shape doesn't match
    `predictions`, or if either `metrics_collections` or `updates_collections`
    are not a list or tuple.
  """
  with ops.name_scope(name,
                      _at_k_name('recall', k, class_id=class_id),
                      (predictions_idx, labels, weights)) as scope:
    labels = _maybe_expand_labels(labels, predictions_idx)
    top_k_idx = math_ops.to_int64(predictions_idx)
    tp, tp_update = _streaming_sparse_true_positive_at_k(
        predictions_idx=top_k_idx, labels=labels, k=k, class_id=class_id,
        weights=weights)
    fn, fn_update = _streaming_sparse_false_negative_at_k(
        predictions_idx=top_k_idx, labels=labels, k=k, class_id=class_id,
        weights=weights)

    metric = math_ops.div(tp, math_ops.add(tp, fn), name=scope)
    update = math_ops.div(
        tp_update, math_ops.add(tp_update, fn_update), name='update')
    if metrics_collections:
      ops.add_to_collections(metrics_collections, metric)
    if updates_collections:
      ops.add_to_collections(updates_collections, update)
    return metric, update


def recall_at_thresholds(labels, predictions, thresholds,
                         weights=None, metrics_collections=None,
                         updates_collections=None, name=None):
  """Computes various recall values for different `thresholds` on `predictions`.

  The `recall_at_thresholds` function creates four local variables,
  `true_positives`, `true_negatives`, `false_positives` and `false_negatives`
  for various values of thresholds. `recall[i]` is defined as the total weight
  of values in `predictions` above `thresholds[i]` whose corresponding entry in
  `labels` is `True`, divided by the total weight of `True` values in `labels`
  (`true_positives[i] / (true_positives[i] + false_negatives[i])`).

  For estimation of the metric over a stream of data, the function creates an
  `update_op` operation that updates these variables and returns the `recall`.

  If `weights` is `None`, weights default to 1. Use weights of 0 to mask values.

  Args:
    labels: The ground truth values, a `Tensor` whose dimensions must match
      `predictions`. Will be cast to `bool`.
    predictions: A floating point `Tensor` of arbitrary shape and whose values
      are in the range `[0, 1]`.
    thresholds: A python list or tuple of float thresholds in `[0, 1]`.
    weights: Optional `Tensor` whose rank is either 0, or the same rank as
      `labels`, and must be broadcastable to `labels` (i.e., all dimensions must
      be either `1`, or the same as the corresponding `labels` dimension).
    metrics_collections: An optional list of collections that `recall` should be
      added to.
    updates_collections: An optional list of collections that `update_op` should
      be added to.
    name: An optional variable_scope name.

  Returns:
    recall: A float `Tensor` of shape `[len(thresholds)]`.
    update_op: An operation that increments the `true_positives`,
      `true_negatives`, `false_positives` and `false_negatives` variables that
      are used in the computation of `recall`.

  Raises:
    ValueError: If `predictions` and `labels` have mismatched shapes, or if
      `weights` is not `None` and its shape doesn't match `predictions`, or if
      either `metrics_collections` or `updates_collections` are not a list or
      tuple.
    RuntimeError: If eager execution is enabled.
  """
  if context.in_eager_mode():
    raise RuntimeError('tf.metrics.recall_at_thresholds is not '
                       'supported when eager execution is enabled.')

  with variable_scope.variable_scope(name, 'recall_at_thresholds',
                                     (predictions, labels, weights)):
    values, update_ops = _confusion_matrix_at_thresholds(
        labels, predictions, thresholds, weights, includes=('tp', 'fn'))

    # Avoid division by zero.
    epsilon = 1e-7
    def compute_recall(tp, fn, name):
      return math_ops.div(tp, epsilon + tp + fn, name='recall_' + name)

    rec = compute_recall(values['tp'], values['fn'], 'value')
    update_op = compute_recall(update_ops['tp'], update_ops['fn'], 'update_op')

    if metrics_collections:
      ops.add_to_collections(metrics_collections, rec)

    if updates_collections:
      ops.add_to_collections(updates_collections, update_op)

    return rec, update_op


def root_mean_squared_error(labels, predictions, weights=None,
                            metrics_collections=None,
                            updates_collections=None,
                            name=None):
  """Computes the root mean squared error between the labels and predictions.

  The `root_mean_squared_error` function creates two local variables,
  `total` and `count` that are used to compute the root mean squared error.
  This average is weighted by `weights`, and it is ultimately returned as
  `root_mean_squared_error`: an idempotent operation that takes the square root
  of the division of `total` by `count`.

  For estimation of the metric over a stream of data, the function creates an
  `update_op` operation that updates these variables and returns the
  `root_mean_squared_error`. Internally, a `squared_error` operation computes
  the element-wise square of the difference between `predictions` and `labels`.
  Then `update_op` increments `total` with the reduced sum of the product of
  `weights` and `squared_error`, and it increments `count` with the reduced sum
  of `weights`.

  If `weights` is `None`, weights default to 1. Use weights of 0 to mask values.

  Args:
    labels: A `Tensor` of the same shape as `predictions`.
    predictions: A `Tensor` of arbitrary shape.
    weights: Optional `Tensor` whose rank is either 0, or the same rank as
      `labels`, and must be broadcastable to `labels` (i.e., all dimensions must
      be either `1`, or the same as the corresponding `labels` dimension).
    metrics_collections: An optional list of collections that
      `root_mean_squared_error` should be added to.
    updates_collections: An optional list of collections that `update_op` should
      be added to.
    name: An optional variable_scope name.

  Returns:
    root_mean_squared_error: A `Tensor` representing the current mean, the value
      of `total` divided by `count`.
    update_op: An operation that increments the `total` and `count` variables
      appropriately and whose value matches `root_mean_squared_error`.

  Raises:
    ValueError: If `predictions` and `labels` have mismatched shapes, or if
      `weights` is not `None` and its shape doesn't match `predictions`, or if
      either `metrics_collections` or `updates_collections` are not a list or
      tuple.
    RuntimeError: If eager execution is enabled.
  """
  if context.in_eager_mode():
    raise RuntimeError('tf.metrics.root_mean_squared_error is not '
                       'supported when eager execution is enabled.')

  predictions, labels, weights = _remove_squeezable_dimensions(
      predictions=predictions, labels=labels, weights=weights)
  mse, update_mse_op = mean_squared_error(
      labels, predictions, weights, None, None,
      name or 'root_mean_squared_error')

  rmse = math_ops.sqrt(mse)
  update_rmse_op = math_ops.sqrt(update_mse_op)

  if metrics_collections:
    ops.add_to_collections(metrics_collections, rmse)

  if updates_collections:
    ops.add_to_collections(updates_collections, update_rmse_op)

  return rmse, update_rmse_op


def sensitivity_at_specificity(
    labels, predictions, specificity, weights=None, num_thresholds=200,
    metrics_collections=None, updates_collections=None, name=None):
  """Computes the specificity at a given sensitivity.

  The `sensitivity_at_specificity` function creates four local
  variables, `true_positives`, `true_negatives`, `false_positives` and
  `false_negatives` that are used to compute the sensitivity at the given
  specificity value. The threshold for the given specificity value is computed
  and used to evaluate the corresponding sensitivity.

  For estimation of the metric over a stream of data, the function creates an
  `update_op` operation that updates these variables and returns the
  `sensitivity`. `update_op` increments the `true_positives`, `true_negatives`,
  `false_positives` and `false_negatives` counts with the weight of each case
  found in the `predictions` and `labels`.

  If `weights` is `None`, weights default to 1. Use weights of 0 to mask values.

  For additional information about specificity and sensitivity, see the
  following: https://en.wikipedia.org/wiki/Sensitivity_and_specificity

  Args:
    labels: The ground truth values, a `Tensor` whose dimensions must match
      `predictions`. Will be cast to `bool`.
    predictions: A floating point `Tensor` of arbitrary shape and whose values
      are in the range `[0, 1]`.
    specificity: A scalar value in range `[0, 1]`.
    weights: Optional `Tensor` whose rank is either 0, or the same rank as
      `labels`, and must be broadcastable to `labels` (i.e., all dimensions must
      be either `1`, or the same as the corresponding `labels` dimension).
    num_thresholds: The number of thresholds to use for matching the given
      specificity.
    metrics_collections: An optional list of collections that `sensitivity`
      should be added to.
    updates_collections: An optional list of collections that `update_op` should
      be added to.
    name: An optional variable_scope name.

  Returns:
    sensitivity: A scalar `Tensor` representing the sensitivity at the given
      `specificity` value.
    update_op: An operation that increments the `true_positives`,
      `true_negatives`, `false_positives` and `false_negatives` variables
      appropriately and whose value matches `sensitivity`.

  Raises:
    ValueError: If `predictions` and `labels` have mismatched shapes, if
      `weights` is not `None` and its shape doesn't match `predictions`, or if
      `specificity` is not between 0 and 1, or if either `metrics_collections`
      or `updates_collections` are not a list or tuple.
    RuntimeError: If eager execution is enabled.
  """
  if context.in_eager_mode():
    raise RuntimeError('tf.metrics.sensitivity_at_specificity is not '
                       'supported when eager execution is enabled.')

  if specificity < 0 or specificity > 1:
    raise ValueError('`specificity` must be in the range [0, 1].')

  with variable_scope.variable_scope(name, 'sensitivity_at_specificity',
                                     (predictions, labels, weights)):
    kepsilon = 1e-7  # to account for floating point imprecisions
    thresholds = [(i + 1) * 1.0 / (num_thresholds - 1)
                  for i in range(num_thresholds-2)]
    thresholds = [0.0 - kepsilon] + thresholds + [1.0 + kepsilon]

    values, update_ops = _confusion_matrix_at_thresholds(
        labels, predictions, thresholds, weights)

    def compute_sensitivity_at_specificity(tp, tn, fp, fn, name):
      specificities = math_ops.div(tn, tn + fp + kepsilon)
      tf_index = math_ops.argmin(math_ops.abs(specificities - specificity), 0)
      tf_index = math_ops.cast(tf_index, dtypes.int32)

      # Now, we have the implicit threshold, so compute the sensitivity:
      return math_ops.div(tp[tf_index],
                          tp[tf_index] + fn[tf_index] + kepsilon,
                          name)

    sensitivity = compute_sensitivity_at_specificity(
        values['tp'], values['tn'], values['fp'], values['fn'], 'value')
    update_op = compute_sensitivity_at_specificity(
        update_ops['tp'], update_ops['tn'], update_ops['fp'], update_ops['fn'],
        'update_op')

    if metrics_collections:
      ops.add_to_collections(metrics_collections, sensitivity)

    if updates_collections:
      ops.add_to_collections(updates_collections, update_op)

    return sensitivity, update_op


def _expand_and_tile(tensor, multiple, dim=0, name=None):
  """Slice `tensor` shape in 2, then tile along the sliced dimension.

  A new dimension is inserted in shape of `tensor` before `dim`, then values are
  tiled `multiple` times along the new dimension.

  Args:
    tensor: Input `Tensor` or `SparseTensor`.
    multiple: Integer, number of times to tile.
    dim: Integer, dimension along which to tile.
    name: Name of operation.

  Returns:
    `Tensor` result of expanding and tiling `tensor`.

  Raises:
    ValueError: if `multiple` is less than 1, or `dim` is not in
    `[-rank(tensor), rank(tensor)]`.
  """
  if multiple < 1:
    raise ValueError('Invalid multiple %s, must be > 0.' % multiple)
  with ops.name_scope(
      name, 'expand_and_tile', (tensor, multiple, dim)) as scope:
    # Sparse.
    tensor = sparse_tensor.convert_to_tensor_or_sparse_tensor(tensor)
    if isinstance(tensor, sparse_tensor.SparseTensor):
      if dim < 0:
        expand_dims = array_ops.reshape(
            array_ops.size(tensor.dense_shape) + dim, [1])
      else:
        expand_dims = [dim]
      expanded_shape = array_ops.concat(
          (array_ops.slice(tensor.dense_shape, [0], expand_dims), [1],
           array_ops.slice(tensor.dense_shape, expand_dims, [-1])),
          0,
          name='expanded_shape')
      expanded = sparse_ops.sparse_reshape(
          tensor, shape=expanded_shape, name='expand')
      if multiple == 1:
        return expanded
      return sparse_ops.sparse_concat(
          dim - 1 if dim < 0 else dim, [expanded] * multiple, name=scope)

    # Dense.
    expanded = array_ops.expand_dims(
        tensor, dim if (dim >= 0) else (dim - 1), name='expand')
    if multiple == 1:
      return expanded
    ones = array_ops.ones_like(array_ops.shape(tensor))
    tile_multiples = array_ops.concat(
        (ones[:dim], (multiple,), ones[dim:]), 0, name='multiples')
    return array_ops.tile(expanded, tile_multiples, name=scope)


def _num_relevant(labels, k):
  """Computes number of relevant values for each row in labels.

  For labels with shape [D1, ... DN, num_labels], this is the minimum of
  `num_labels` and `k`.

  Args:
    labels: `int64` `Tensor` or `SparseTensor` with shape
      [D1, ... DN, num_labels], where N >= 1 and num_labels is the number of
      target classes for the associated prediction. Commonly, N=1 and `labels`
      has shape [batch_size, num_labels].
    k: Integer, k for @k metric.

  Returns:
    Integer `Tensor` of shape [D1, ... DN], where each value is the number of
    relevant values for that row.

  Raises:
    ValueError: if inputs have invalid dtypes or values.
  """
  if k < 1:
    raise ValueError('Invalid k=%s.' % k)
  with ops.name_scope(None, 'num_relevant', (labels,)) as scope:
    # For SparseTensor, calculate separate count for each row.
    labels = sparse_tensor.convert_to_tensor_or_sparse_tensor(labels)
    if isinstance(labels, sparse_tensor.SparseTensor):
      return math_ops.minimum(sets.set_size(labels), k, name=scope)

    # For dense Tensor, calculate scalar count based on last dimension, and
    # tile across labels shape.
    labels_shape = array_ops.shape(labels)
    labels_size = labels_shape[-1]
    num_relevant_scalar = math_ops.minimum(labels_size, k)
    return array_ops.fill(labels_shape[0:-1], num_relevant_scalar, name=scope)


def _sparse_average_precision_at_top_k(labels, predictions_idx):
  """Computes average precision@k of predictions with respect to sparse labels.

  From en.wikipedia.org/wiki/Information_retrieval#Average_precision, formula
  for each row is:

    AveP = sum_{i=1...k} P_{i} * rel_{i} / num_relevant_items

  A "row" is the elements in dimension [D1, ... DN] of `predictions_idx`,
  `labels`, and the result `Tensors`. In the common case, this is [batch_size].
  Each row of the results contains the average precision for that row.

  Args:
    labels: `int64` `Tensor` or `SparseTensor` with shape
      [D1, ... DN, num_labels] or [D1, ... DN], where the latter implies
      num_labels=1. N >= 1 and num_labels is the number of target classes for
      the associated prediction. Commonly, N=1 and `labels` has shape
      [batch_size, num_labels]. [D1, ... DN] must match `predictions_idx`.
      Values should be in range [0, num_classes).
    predictions_idx: Integer `Tensor` with shape [D1, ... DN, k] where N >= 1.
      Commonly, N=1 and `predictions_idx` has shape [batch size, k]. The final
      dimension must be set and contains the top `k` predicted class indices.
      [D1, ... DN] must match `labels`. Values should be in range
      [0, num_classes).

  Returns:
    `float64` `Tensor` of shape [D1, ... DN], where each value is the average
    precision for that row.

  Raises:
    ValueError: if the last dimension of predictions_idx is not set.
  """
  with ops.name_scope(
      None, 'average_precision', (predictions_idx, labels)) as scope:
    predictions_idx = math_ops.to_int64(predictions_idx, name='predictions_idx')
    if predictions_idx.get_shape().ndims == 0:
      raise ValueError('The rank of predictions_idx must be at least 1.')
    k = predictions_idx.get_shape().as_list()[-1]
    if k is None:
      raise ValueError('The last dimension of predictions_idx must be set.')
    labels = _maybe_expand_labels(labels, predictions_idx)

    # Expand dims to produce [D1, ... DN, k, 1] tensor. This gives us a separate
    # prediction for each k, so we can calculate separate true positive values
    # for each k.
    predictions_idx_per_k = array_ops.expand_dims(
        predictions_idx, -1, name='predictions_idx_per_k')

    # Replicate labels k times to produce [D1, ... DN, k, num_labels] tensor.
    labels_per_k = _expand_and_tile(
        labels, multiple=k, dim=-1, name='labels_per_k')

    # The following tensors are all of shape [D1, ... DN, k], containing values
    # per row, per k value.
    # `relevant_per_k` (int32) - Relevance indicator, 1 if the prediction at
    #     that k value is correct, 0 otherwise. This is the "rel_{i}" term from
    #     the formula above.
    # `tp_per_k` (int32) - True positive counts.
    # `retrieved_per_k` (int32) - Number of predicted values at each k. This is
    #     the precision denominator.
    # `precision_per_k` (float64) - Precision at each k. This is the "P_{i}"
    #     term from the formula above.
    # `relevant_precision_per_k` (float64) - Relevant precisions; i.e.,
    #     precisions at all k for which relevance indicator is true.
    relevant_per_k = _sparse_true_positive_at_k(
        labels_per_k, predictions_idx_per_k, name='relevant_per_k')
    tp_per_k = math_ops.cumsum(relevant_per_k, axis=-1, name='tp_per_k')
    retrieved_per_k = math_ops.cumsum(
        array_ops.ones_like(relevant_per_k), axis=-1, name='retrieved_per_k')
    precision_per_k = math_ops.div(
        math_ops.to_double(tp_per_k), math_ops.to_double(retrieved_per_k),
        name='precision_per_k')
    relevant_precision_per_k = math_ops.multiply(
        precision_per_k, math_ops.to_double(relevant_per_k),
        name='relevant_precision_per_k')

    # Reduce along k dimension to get the sum, yielding a [D1, ... DN] tensor.
    precision_sum = math_ops.reduce_sum(
        relevant_precision_per_k, reduction_indices=(-1,), name='precision_sum')

    # Divide by number of relevant items to get average precision. These are
    # the "num_relevant_items" and "AveP" terms from the formula above.
    num_relevant_items = math_ops.to_double(_num_relevant(labels, k))
    return math_ops.div(precision_sum, num_relevant_items, name=scope)


def _streaming_sparse_average_precision_at_top_k(labels,
                                                 predictions_idx,
                                                 weights=None,
                                                 metrics_collections=None,
                                                 updates_collections=None,
                                                 name=None):
  """Computes average precision@k of predictions with respect to sparse labels.

  `sparse_average_precision_at_top_k` creates two local variables,
  `average_precision_at_<k>/total` and `average_precision_at_<k>/max`, that
  are used to compute the frequency. This frequency is ultimately returned as
  `average_precision_at_<k>`: an idempotent operation that simply divides
  `average_precision_at_<k>/total` by `average_precision_at_<k>/max`.

  For estimation of the metric over a stream of data, the function creates an
  `update_op` operation that updates these variables and returns the
  `precision_at_<k>`. Set operations applied to `top_k` and `labels` calculate
  the true positives and false positives weighted by `weights`. Then `update_op`
  increments `true_positive_at_<k>` and `false_positive_at_<k>` using these
  values.

  If `weights` is `None`, weights default to 1. Use weights of 0 to mask values.

  Args:
    labels: `int64` `Tensor` or `SparseTensor` with shape
      [D1, ... DN, num_labels] or [D1, ... DN], where the latter implies
      num_labels=1. N >= 1 and num_labels is the number of target classes for
      the associated prediction. Commonly, N=1 and `labels` has shape
      [batch_size, num_labels]. [D1, ... DN] must match `predictions_idx`.
      Values should be in range [0, num_classes).
    predictions_idx: Integer `Tensor` with shape [D1, ... DN, k] where N >= 1.
      Commonly, N=1 and `predictions_idx` has shape [batch size, k]. The final
      dimension contains the top `k` predicted class indices. [D1, ... DN] must
      match `labels`. Values should be in range [0, num_classes).
    weights: `Tensor` whose rank is either 0, or n-1, where n is the rank of
      `labels`. If the latter, it must be broadcastable to `labels` (i.e., all
      dimensions must be either `1`, or the same as the corresponding `labels`
      dimension).
    metrics_collections: An optional list of collections that values should
      be added to.
    updates_collections: An optional list of collections that updates should
      be added to.
    name: Name of new update operation, and namespace for other dependent ops.

  Returns:
    mean_average_precision: Scalar `float64` `Tensor` with the mean average
      precision values.
    update: `Operation` that increments variables appropriately, and whose
      value matches `metric`.
  """
  with ops.name_scope(name, 'average_precision_at_top_k',
                      (predictions_idx, labels, weights)) as scope:
    # Calculate per-example average precision, and apply weights.
    average_precision = _sparse_average_precision_at_top_k(
        predictions_idx=predictions_idx, labels=labels)
    if weights is not None:
      weights = weights_broadcast_ops.broadcast_weights(
          math_ops.to_double(weights), average_precision)
      average_precision = math_ops.multiply(average_precision, weights)

    # Create accumulation variables and update ops for max average precision and
    # total average precision.
    with ops.name_scope(None, 'max', (average_precision,)) as max_scope:
      # `max` is the max possible precision. Since max for any row is 1.0:
      # - For the unweighted case, this is just the number of rows.
      # - For the weighted case, it's the sum of the weights broadcast across
      #   `average_precision` rows.
      max_var = metric_variable([], dtypes.float64, name=max_scope)
      if weights is None:
        batch_max = math_ops.to_double(
            array_ops.size(average_precision, name='batch_max'))
      else:
        batch_max = math_ops.reduce_sum(weights, name='batch_max')
      max_update = state_ops.assign_add(max_var, batch_max, name='update')
    with ops.name_scope(None, 'total', (average_precision,)) as total_scope:
      total_var = metric_variable([], dtypes.float64, name=total_scope)
      batch_total = math_ops.reduce_sum(average_precision, name='batch_total')
      total_update = state_ops.assign_add(total_var, batch_total, name='update')

    # Divide total by max to get mean, for both vars and the update ops.
    mean_average_precision = _safe_scalar_div(total_var, max_var, name='mean')
    update = _safe_scalar_div(total_update, max_update, name=scope)

    if metrics_collections:
      ops.add_to_collections(metrics_collections, mean_average_precision)
    if updates_collections:
      ops.add_to_collections(updates_collections, update)

    return mean_average_precision, update


@deprecated(None, 'Use average_precision_at_k instead')
def sparse_average_precision_at_k(labels,
                                  predictions,
                                  k,
                                  weights=None,
                                  metrics_collections=None,
                                  updates_collections=None,
                                  name=None):
  """Renamed to `average_precision_at_k`, please use that method instead."""
  return average_precision_at_k(
      labels=labels,
      predictions=predictions,
      k=k,
      weights=weights,
      metrics_collections=metrics_collections,
      updates_collections=updates_collections,
      name=name)


def average_precision_at_k(labels,
                           predictions,
                           k,
                           weights=None,
                           metrics_collections=None,
                           updates_collections=None,
                           name=None):
  """Computes average precision@k of predictions with respect to sparse labels.

  `average_precision_at_k` creates two local variables,
  `average_precision_at_<k>/total` and `average_precision_at_<k>/max`, that
  are used to compute the frequency. This frequency is ultimately returned as
  `average_precision_at_<k>`: an idempotent operation that simply divides
  `average_precision_at_<k>/total` by `average_precision_at_<k>/max`.

  For estimation of the metric over a stream of data, the function creates an
  `update_op` operation that updates these variables and returns the
  `precision_at_<k>`. Internally, a `top_k` operation computes a `Tensor`
  indicating the top `k` `predictions`. Set operations applied to `top_k` and
  `labels` calculate the true positives and false positives weighted by
  `weights`. Then `update_op` increments `true_positive_at_<k>` and
  `false_positive_at_<k>` using these values.

  If `weights` is `None`, weights default to 1. Use weights of 0 to mask values.

  Args:
    labels: `int64` `Tensor` or `SparseTensor` with shape
      [D1, ... DN, num_labels] or [D1, ... DN], where the latter implies
      num_labels=1. N >= 1 and num_labels is the number of target classes for
      the associated prediction. Commonly, N=1 and `labels` has shape
      [batch_size, num_labels]. [D1, ... DN] must match `predictions`. Values
      should be in range [0, num_classes), where num_classes is the last
      dimension of `predictions`. Values outside this range are ignored.
    predictions: Float `Tensor` with shape [D1, ... DN, num_classes] where
      N >= 1. Commonly, N=1 and `predictions` has shape
      [batch size, num_classes]. The final dimension contains the logit values
      for each class. [D1, ... DN] must match `labels`.
    k: Integer, k for @k metric. This will calculate an average precision for
      range `[1,k]`, as documented above.
    weights: `Tensor` whose rank is either 0, or n-1, where n is the rank of
      `labels`. If the latter, it must be broadcastable to `labels` (i.e., all
      dimensions must be either `1`, or the same as the corresponding `labels`
      dimension).
    metrics_collections: An optional list of collections that values should
      be added to.
    updates_collections: An optional list of collections that updates should
      be added to.
    name: Name of new update operation, and namespace for other dependent ops.

  Returns:
    mean_average_precision: Scalar `float64` `Tensor` with the mean average
      precision values.
    update: `Operation` that increments variables appropriately, and whose
      value matches `metric`.

  Raises:
    ValueError: if k is invalid.
    RuntimeError: If eager execution is enabled.
  """
  if context.in_eager_mode():
    raise RuntimeError('tf.metrics.sparse_average_precision_at_k is not '
                       'supported when eager execution is enabled.')

  if k < 1:
    raise ValueError('Invalid k=%s.' % k)
  with ops.name_scope(
      name, _at_k_name('average_precision', k),
      (predictions, labels, weights)) as scope:
    # Calculate top k indices to produce [D1, ... DN, k] tensor.
    _, predictions_idx = nn.top_k(predictions, k)
    return _streaming_sparse_average_precision_at_top_k(
        labels=labels,
        predictions_idx=predictions_idx,
        weights=weights,
        metrics_collections=metrics_collections,
        updates_collections=updates_collections,
        name=scope)


def _sparse_false_positive_at_k(labels,
                                predictions_idx,
                                class_id=None,
                                weights=None):
  """Calculates false positives for precision@k.

  If `class_id` is specified, calculate binary true positives for `class_id`
      only.
  If `class_id` is not specified, calculate metrics for `k` predicted vs
      `n` label classes, where `n` is the 2nd dimension of `labels_sparse`.

  Args:
    labels: `int64` `Tensor` or `SparseTensor` with shape
      [D1, ... DN, num_labels], where N >= 1 and num_labels is the number of
      target classes for the associated prediction. Commonly, N=1 and `labels`
      has shape [batch_size, num_labels]. [D1, ... DN] must match
      `predictions_idx`.
    predictions_idx: 1-D or higher `int64` `Tensor` with last dimension `k`,
      top `k` predicted classes. For rank `n`, the first `n-1` dimensions must
      match `labels`.
    class_id: Class for which we want binary metrics.
    weights: `Tensor` whose rank is either 0, or n-1, where n is the rank of
      `labels`. If the latter, it must be broadcastable to `labels` (i.e., all
      dimensions must be either `1`, or the same as the corresponding `labels`
      dimension).

  Returns:
    A [D1, ... DN] `Tensor` of false positive counts.
  """
  with ops.name_scope(
      None, 'false_positives', (predictions_idx, labels, weights)):
    labels, predictions_idx = _maybe_select_class_id(labels,
                                                     predictions_idx,
                                                     class_id)
    fp = sets.set_size(sets.set_difference(
        predictions_idx, labels, aminusb=True))
    fp = math_ops.to_double(fp)
    if weights is not None:
      with ops.control_dependencies((
          weights_broadcast_ops.assert_broadcastable(weights, fp),)):
        weights = math_ops.to_double(weights)
        fp = math_ops.multiply(fp, weights)
    return fp


def _streaming_sparse_false_positive_at_k(labels,
                                          predictions_idx,
                                          k=None,
                                          class_id=None,
                                          weights=None,
                                          name=None):
  """Calculates weighted per step false positives for precision@k.

  If `class_id` is specified, calculate binary true positives for `class_id`
      only.
  If `class_id` is not specified, calculate metrics for `k` predicted vs
      `n` label classes, where `n` is the 2nd dimension of `labels`.

  If `weights` is `None`, weights default to 1. Use weights of 0 to mask values.

  Args:
    labels: `int64` `Tensor` or `SparseTensor` with shape
      [D1, ... DN, num_labels], where N >= 1 and num_labels is the number of
      target classes for the associated prediction. Commonly, N=1 and `labels`
      has shape [batch_size, num_labels]. [D1, ... DN] must match
      `predictions_idx`.
    predictions_idx: 1-D or higher `int64` `Tensor` with last dimension `k`,
      top `k` predicted classes. For rank `n`, the first `n-1` dimensions must
      match `labels`.
    k: Integer, k for @k metric. This is only used for default op name.
    class_id: Class for which we want binary metrics.
    weights: `Tensor` whose rank is either 0, or n-1, where n is the rank of
      `labels`. If the latter, it must be broadcastable to `labels` (i.e., all
      dimensions must be either `1`, or the same as the corresponding `labels`
      dimension).
    name: Name of new variable, and namespace for other dependent ops.

  Returns:
    A tuple of `Variable` and update `Operation`.

  Raises:
    ValueError: If `weights` is not `None` and has an incompatible shape.
  """
  with ops.name_scope(
      name, _at_k_name('false_positive', k, class_id=class_id),
      (predictions_idx, labels, weights)) as scope:
    fp = _sparse_false_positive_at_k(
        predictions_idx=predictions_idx, labels=labels, class_id=class_id,
        weights=weights)
    batch_total_fp = math_ops.to_double(math_ops.reduce_sum(fp))

    var = metric_variable([], dtypes.float64, name=scope)
    return var, state_ops.assign_add(var, batch_total_fp, name='update')


def precision_at_top_k(labels,
                       predictions_idx,
                       k=None,
                       class_id=None,
                       weights=None,
                       metrics_collections=None,
                       updates_collections=None,
                       name=None):
  """Computes precision@k of the predictions with respect to sparse labels.

  Differs from `sparse_precision_at_k` in that predictions must be in the form
  of top `k` class indices, whereas `sparse_precision_at_k` expects logits.
  Refer to `sparse_precision_at_k` for more details.

  Args:
    labels: `int64` `Tensor` or `SparseTensor` with shape
      [D1, ... DN, num_labels] or [D1, ... DN], where the latter implies
      num_labels=1. N >= 1 and num_labels is the number of target classes for
      the associated prediction. Commonly, N=1 and `labels` has shape
      [batch_size, num_labels]. [D1, ... DN] must match `predictions`. Values
      should be in range [0, num_classes), where num_classes is the last
      dimension of `predictions`. Values outside this range are ignored.
    predictions_idx: Integer `Tensor` with shape [D1, ... DN, k] where
      N >= 1. Commonly, N=1 and predictions has shape [batch size, k].
      The final dimension contains the top `k` predicted class indices.
      [D1, ... DN] must match `labels`.
    k: Integer, k for @k metric. Only used for the default op name.
    class_id: Integer class ID for which we want binary metrics. This should be
      in range [0, num_classes], where num_classes is the last dimension of
      `predictions`. If `class_id` is outside this range, the method returns
      NAN.
    weights: `Tensor` whose rank is either 0, or n-1, where n is the rank of
      `labels`. If the latter, it must be broadcastable to `labels` (i.e., all
      dimensions must be either `1`, or the same as the corresponding `labels`
      dimension).
    metrics_collections: An optional list of collections that values should
      be added to.
    updates_collections: An optional list of collections that updates should
      be added to.
    name: Name of new update operation, and namespace for other dependent ops.

  Returns:
    precision: Scalar `float64` `Tensor` with the value of `true_positives`
      divided by the sum of `true_positives` and `false_positives`.
    update_op: `Operation` that increments `true_positives` and
      `false_positives` variables appropriately, and whose value matches
      `precision`.

  Raises:
    ValueError: If `weights` is not `None` and its shape doesn't match
      `predictions`, or if either `metrics_collections` or `updates_collections`
      are not a list or tuple.
    RuntimeError: If eager execution is enabled.
  """
  if context.in_eager_mode():
    raise RuntimeError('tf.metrics.precision_at_top_k is not '
                       'supported when eager execution is enabled.')

  with ops.name_scope(name, _at_k_name('precision', k, class_id=class_id),
                      (predictions_idx, labels, weights)) as scope:
    labels = _maybe_expand_labels(labels, predictions_idx)
    top_k_idx = math_ops.to_int64(predictions_idx)
    tp, tp_update = _streaming_sparse_true_positive_at_k(
        predictions_idx=top_k_idx, labels=labels, k=k, class_id=class_id,
        weights=weights)
    fp, fp_update = _streaming_sparse_false_positive_at_k(
        predictions_idx=top_k_idx, labels=labels, k=k, class_id=class_id,
        weights=weights)

    metric = math_ops.div(tp, math_ops.add(tp, fp), name=scope)
    update = math_ops.div(
        tp_update, math_ops.add(tp_update, fp_update), name='update')
    if metrics_collections:
      ops.add_to_collections(metrics_collections, metric)
    if updates_collections:
      ops.add_to_collections(updates_collections, update)
    return metric, update


@deprecated(None, 'Use precision_at_k instead')
def sparse_precision_at_k(labels,
                          predictions,
                          k,
                          class_id=None,
                          weights=None,
                          metrics_collections=None,
                          updates_collections=None,
                          name=None):
  """Renamed to `precision_at_k`, please use that method instead."""
  return precision_at_k(
      labels=labels,
      predictions=predictions,
      k=k,
      class_id=class_id,
      weights=weights,
      metrics_collections=metrics_collections,
      updates_collections=updates_collections,
      name=name)


def precision_at_k(labels,
                   predictions,
                   k,
                   class_id=None,
                   weights=None,
                   metrics_collections=None,
                   updates_collections=None,
                   name=None):
  """Computes precision@k of the predictions with respect to sparse labels.

  If `class_id` is specified, we calculate precision by considering only the
      entries in the batch for which `class_id` is in the top-k highest
      `predictions`, and computing the fraction of them for which `class_id` is
      indeed a correct label.
  If `class_id` is not specified, we'll calculate precision as how often on
      average a class among the top-k classes with the highest predicted values
      of a batch entry is correct and can be found in the label for that entry.

  `precision_at_k` creates two local variables,
  `true_positive_at_<k>` and `false_positive_at_<k>`, that are used to compute
  the precision@k frequency. This frequency is ultimately returned as
  `precision_at_<k>`: an idempotent operation that simply divides
  `true_positive_at_<k>` by total (`true_positive_at_<k>` +
  `false_positive_at_<k>`).

  For estimation of the metric over a stream of data, the function creates an
  `update_op` operation that updates these variables and returns the
  `precision_at_<k>`. Internally, a `top_k` operation computes a `Tensor`
  indicating the top `k` `predictions`. Set operations applied to `top_k` and
  `labels` calculate the true positives and false positives weighted by
  `weights`. Then `update_op` increments `true_positive_at_<k>` and
  `false_positive_at_<k>` using these values.

  If `weights` is `None`, weights default to 1. Use weights of 0 to mask values.

  Args:
    labels: `int64` `Tensor` or `SparseTensor` with shape
      [D1, ... DN, num_labels] or [D1, ... DN], where the latter implies
      num_labels=1. N >= 1 and num_labels is the number of target classes for
      the associated prediction. Commonly, N=1 and `labels` has shape
      [batch_size, num_labels]. [D1, ... DN] must match `predictions`. Values
      should be in range [0, num_classes), where num_classes is the last
      dimension of `predictions`. Values outside this range are ignored.
    predictions: Float `Tensor` with shape [D1, ... DN, num_classes] where
      N >= 1. Commonly, N=1 and predictions has shape [batch size, num_classes].
      The final dimension contains the logit values for each class. [D1, ... DN]
      must match `labels`.
    k: Integer, k for @k metric.
    class_id: Integer class ID for which we want binary metrics. This should be
      in range [0, num_classes], where num_classes is the last dimension of
      `predictions`. If `class_id` is outside this range, the method returns
      NAN.
    weights: `Tensor` whose rank is either 0, or n-1, where n is the rank of
      `labels`. If the latter, it must be broadcastable to `labels` (i.e., all
      dimensions must be either `1`, or the same as the corresponding `labels`
      dimension).
    metrics_collections: An optional list of collections that values should
      be added to.
    updates_collections: An optional list of collections that updates should
      be added to.
    name: Name of new update operation, and namespace for other dependent ops.

  Returns:
    precision: Scalar `float64` `Tensor` with the value of `true_positives`
      divided by the sum of `true_positives` and `false_positives`.
    update_op: `Operation` that increments `true_positives` and
      `false_positives` variables appropriately, and whose value matches
      `precision`.

  Raises:
    ValueError: If `weights` is not `None` and its shape doesn't match
      `predictions`, or if either `metrics_collections` or `updates_collections`
      are not a list or tuple.
    RuntimeError: If eager execution is enabled.
  """
  if context.in_eager_mode():
    raise RuntimeError('tf.metrics.sparse_precision_at_k is not '
                       'supported when eager execution is enabled.')

  with ops.name_scope(name, _at_k_name('precision', k, class_id=class_id),
                      (predictions, labels, weights)) as scope:
    _, top_k_idx = nn.top_k(predictions, k)
    return precision_at_top_k(
        labels=labels,
        predictions_idx=top_k_idx,
        k=k,
        class_id=class_id,
        weights=weights,
        metrics_collections=metrics_collections,
        updates_collections=updates_collections,
        name=scope)


def specificity_at_sensitivity(
    labels, predictions, sensitivity, weights=None, num_thresholds=200,
    metrics_collections=None, updates_collections=None, name=None):
  """Computes the specificity at a given sensitivity.

  The `specificity_at_sensitivity` function creates four local
  variables, `true_positives`, `true_negatives`, `false_positives` and
  `false_negatives` that are used to compute the specificity at the given
  sensitivity value. The threshold for the given sensitivity value is computed
  and used to evaluate the corresponding specificity.

  For estimation of the metric over a stream of data, the function creates an
  `update_op` operation that updates these variables and returns the
  `specificity`. `update_op` increments the `true_positives`, `true_negatives`,
  `false_positives` and `false_negatives` counts with the weight of each case
  found in the `predictions` and `labels`.

  If `weights` is `None`, weights default to 1. Use weights of 0 to mask values.

  For additional information about specificity and sensitivity, see the
  following: https://en.wikipedia.org/wiki/Sensitivity_and_specificity

  Args:
    labels: The ground truth values, a `Tensor` whose dimensions must match
      `predictions`. Will be cast to `bool`.
    predictions: A floating point `Tensor` of arbitrary shape and whose values
      are in the range `[0, 1]`.
    sensitivity: A scalar value in range `[0, 1]`.
    weights: Optional `Tensor` whose rank is either 0, or the same rank as
      `labels`, and must be broadcastable to `labels` (i.e., all dimensions must
      be either `1`, or the same as the corresponding `labels` dimension).
    num_thresholds: The number of thresholds to use for matching the given
      sensitivity.
    metrics_collections: An optional list of collections that `specificity`
      should be added to.
    updates_collections: An optional list of collections that `update_op` should
      be added to.
    name: An optional variable_scope name.

  Returns:
    specificity: A scalar `Tensor` representing the specificity at the given
      `specificity` value.
    update_op: An operation that increments the `true_positives`,
      `true_negatives`, `false_positives` and `false_negatives` variables
      appropriately and whose value matches `specificity`.

  Raises:
    ValueError: If `predictions` and `labels` have mismatched shapes, if
      `weights` is not `None` and its shape doesn't match `predictions`, or if
      `sensitivity` is not between 0 and 1, or if either `metrics_collections`
      or `updates_collections` are not a list or tuple.
    RuntimeError: If eager execution is enabled.
  """
  if context.in_eager_mode():
    raise RuntimeError('tf.metrics.specificity_at_sensitivity is not '
                       'supported when eager execution is enabled.')

  if sensitivity < 0 or sensitivity > 1:
    raise ValueError('`sensitivity` must be in the range [0, 1].')

  with variable_scope.variable_scope(name, 'specificity_at_sensitivity',
                                     (predictions, labels, weights)):
    kepsilon = 1e-7  # to account for floating point imprecisions
    thresholds = [(i + 1) * 1.0 / (num_thresholds - 1)
                  for i in range(num_thresholds-2)]
    thresholds = [0.0 - kepsilon] + thresholds + [1.0 - kepsilon]

    values, update_ops = _confusion_matrix_at_thresholds(
        labels, predictions, thresholds, weights)

    def compute_specificity_at_sensitivity(tp, tn, fp, fn, name):
      """Computes the specificity at the given sensitivity.

      Args:
        tp: True positives.
        tn: True negatives.
        fp: False positives.
        fn: False negatives.
        name: The name of the operation.

      Returns:
        The specificity using the aggregated values.
      """
      sensitivities = math_ops.div(tp, tp + fn + kepsilon)

      # We'll need to use this trick until tf.argmax allows us to specify
      # whether we should use the first or last index in case of ties.
      min_val = math_ops.reduce_min(math_ops.abs(sensitivities - sensitivity))
      indices_at_minval = math_ops.equal(
          math_ops.abs(sensitivities - sensitivity), min_val)
      indices_at_minval = math_ops.to_int64(indices_at_minval)
      indices_at_minval = math_ops.cumsum(indices_at_minval)
      tf_index = math_ops.argmax(indices_at_minval, 0)
      tf_index = math_ops.cast(tf_index, dtypes.int32)

      # Now, we have the implicit threshold, so compute the specificity:
      return math_ops.div(tn[tf_index],
                          tn[tf_index] + fp[tf_index] + kepsilon,
                          name)

    specificity = compute_specificity_at_sensitivity(
        values['tp'], values['tn'], values['fp'], values['fn'], 'value')
    update_op = compute_specificity_at_sensitivity(
        update_ops['tp'], update_ops['tn'], update_ops['fp'], update_ops['fn'],
        'update_op')

    if metrics_collections:
      ops.add_to_collections(metrics_collections, specificity)

    if updates_collections:
      ops.add_to_collections(updates_collections, update_op)

    return specificity, update_op<|MERGE_RESOLUTION|>--- conflicted
+++ resolved
@@ -792,16 +792,10 @@
   predictions, labels, weights = _remove_squeezable_dimensions(
       predictions=predictions, labels=labels, weights=weights)
   radial_diffs = math_ops.multiply(predictions, labels)
-<<<<<<< HEAD
-  radial_diffs = math_ops.reduce_sum(radial_diffs,
-                                     reduction_indices=[dim,],
-                                     keepdims=True)
-=======
   radial_diffs = math_ops.reduce_sum(
       radial_diffs, reduction_indices=[
           dim,
       ], keepdims=True)
->>>>>>> c0b8a077
   mean_distance, update_op = mean(radial_diffs, weights,
                                   None,
                                   None,
