--- conflicted
+++ resolved
@@ -39,10 +39,6 @@
 ops = LazyLoader(
     "ops", globals(),
     "tensorflow.python.framework.ops")
-<<<<<<< HEAD
-
-=======
->>>>>>> 6c553ffc
 
 
 @tf_export("TypeSpec", v1=["TypeSpec", "data.experimental.Structure"])
@@ -355,14 +351,10 @@
     if isinstance(a, tuple):
       return (len(a) == len(b) and
               all(TypeSpec.__is_compatible(x, y) for (x, y) in zip(a, b)))
-<<<<<<< HEAD
-    elif isinstance(a, (TypeSpec, tensor_shape.TensorShape, dtypes.DType)):
-=======
     if isinstance(a, dict):
       return (len(a) == len(b) and sorted(a.keys()) == sorted(b.keys()) and all(
           TypeSpec.__is_compatible(a[k], b[k]) for k in a.keys()))
     if isinstance(a, (TypeSpec, tensor_shape.TensorShape, dtypes.DType)):
->>>>>>> 6c553ffc
       return a.is_compatible_with(b)
     return a == b
 
@@ -402,11 +394,6 @@
         raise ValueError("Types are not compatible: %r vs %r" % (a, b))
       return tuple(TypeSpec.__most_specific_compatible_type_serialization(x, y)
                    for (x, y) in zip(a, b))
-<<<<<<< HEAD
-    elif isinstance(a, tensor_shape.TensorShape):
-      return a.most_specific_compatible_shape(b)
-    elif isinstance(a, list):
-=======
     if isinstance(a, dict):
       a_keys, b_keys = sorted(a.keys()), sorted(b.keys())
       if len(a) != len(b) or a_keys != b_keys:
@@ -418,7 +405,6 @@
     if isinstance(a, tensor_shape.TensorShape):
       return a.most_specific_compatible_shape(b)
     if isinstance(a, list):
->>>>>>> 6c553ffc
       raise AssertionError("_serialize() should not return list values.")
     if isinstance(a, TypeSpec):
       return a.most_specific_compatible_type(b)
@@ -510,13 +496,6 @@
     # Note: we do not include Tensor names when constructing TypeSpecs.
     return tensor_spec.TensorSpec(value.shape, value.dtype)
 
-<<<<<<< HEAD
-  # TODO(b/133606651) Uncomment the following two lines when CompositeTensor
-  # is updated to define a _type_spec field:
-  #
-  # if isinstance(value, composite_tensor.CompositeTensor):
-  #   return value._type_spec  # pylint: disable=protected-access
-=======
   if isinstance(value, composite_tensor.CompositeTensor):
     return value._type_spec  # pylint: disable=protected-access
 
@@ -534,7 +513,6 @@
         return merged_subspec._batch(len(subspecs))  # pylint: disable=protected-access
       except (ValueError, TypeError):
         pass  # incompatible subspecs
->>>>>>> 6c553ffc
 
   for entry in reversed(_TYPE_CONVERSION_FUNCTION_REGISTRY):
     type_object, converter_fn, allow_subclass = entry
@@ -542,10 +520,7 @@
         (allow_subclass and isinstance(value, type_object))):
       return converter_fn(value)
 
-<<<<<<< HEAD
-=======
   return None
->>>>>>> 6c553ffc
 
 _TYPE_CONVERSION_FUNCTION_REGISTRY = []
 
